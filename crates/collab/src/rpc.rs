mod connection_pool;

use crate::{
    auth,
    db::{
        self, dev_server, BufferId, Capability, Channel, ChannelId, ChannelRole, ChannelsForUser,
        CreatedChannelMessage, Database, DevServerId, InviteMemberResult, MembershipUpdated,
        MessageId, NotificationId, PrincipalId, Project, ProjectId, RejoinedProject,
        RemoteProjectId, RemoveChannelMemberResult, ReplicaId, RespondToChannelInvite, RoomId,
        ServerId, UpdatedChannelMessage, User, UserId,
    },
    executor::Executor,
    AppState, Error, RateLimit, RateLimiter, Result,
};
use anyhow::{anyhow, Context as _};
use async_tungstenite::tungstenite::{
    protocol::CloseFrame as TungsteniteCloseFrame, Message as TungsteniteMessage,
};
use axum::{
    body::Body,
    extract::{
        ws::{CloseFrame as AxumCloseFrame, Message as AxumMessage},
        ConnectInfo, WebSocketUpgrade,
    },
    headers::{Header, HeaderName},
    http::StatusCode,
    middleware,
    response::IntoResponse,
    routing::get,
    Extension, Router, TypedHeader,
};
use collections::{HashMap, HashSet};
pub use connection_pool::{ConnectionPool, ZedVersion};
use core::fmt::{self, Debug, Formatter};
use open_ai::{OpenAiEmbeddingModel, OPEN_AI_API_URL};
use sha2::Digest;

use futures::{
    channel::oneshot,
    future::{self, BoxFuture},
    stream::FuturesUnordered,
    FutureExt, SinkExt, StreamExt, TryStreamExt,
};
use prometheus::{register_int_gauge, IntGauge};
use rpc::{
    proto::{
        self, Ack, AnyTypedEnvelope, EntityMessage, EnvelopedMessage, LanguageModelRole,
        LiveKitConnectionInfo, RequestMessage, ShareProject, UpdateChannelBufferCollaborators,
    },
    Connection, ConnectionId, ErrorCode, ErrorCodeExt, ErrorExt, Peer, Receipt, TypedEnvelope,
};
use semantic_version::SemanticVersion;
use serde::{Serialize, Serializer};
use std::{
    any::TypeId,
    future::Future,
    marker::PhantomData,
    mem,
    net::SocketAddr,
    ops::{Deref, DerefMut},
    rc::Rc,
    sync::{
        atomic::{AtomicBool, Ordering::SeqCst},
        Arc, OnceLock,
    },
    time::{Duration, Instant},
};
use time::OffsetDateTime;
use tokio::sync::{watch, Semaphore};
use tower::ServiceBuilder;
use tracing::{
    field::{self},
    info_span, instrument, Instrument,
};
use util::http::IsahcHttpClient;

pub const RECONNECT_TIMEOUT: Duration = Duration::from_secs(30);

// kubernetes gives terminated pods 10s to shutdown gracefully. After they're gone, we can clean up old resources.
pub const CLEANUP_TIMEOUT: Duration = Duration::from_secs(15);

const MESSAGE_COUNT_PER_PAGE: usize = 100;
const MAX_MESSAGE_LEN: usize = 1024;
const NOTIFICATION_COUNT_PER_PAGE: usize = 50;

type MessageHandler =
    Box<dyn Send + Sync + Fn(Box<dyn AnyTypedEnvelope>, Session) -> BoxFuture<'static, ()>>;

struct Response<R> {
    peer: Arc<Peer>,
    receipt: Receipt<R>,
    responded: Arc<AtomicBool>,
}

impl<R: RequestMessage> Response<R> {
    fn send(self, payload: R::Response) -> Result<()> {
        self.responded.store(true, SeqCst);
        self.peer.respond(self.receipt, payload)?;
        Ok(())
    }
}

struct StreamingResponse<R: RequestMessage> {
    peer: Arc<Peer>,
    receipt: Receipt<R>,
}

impl<R: RequestMessage> StreamingResponse<R> {
    fn send(&self, payload: R::Response) -> Result<()> {
        self.peer.respond(self.receipt, payload)?;
        Ok(())
    }
}

#[derive(Clone, Debug)]
pub enum Principal {
    User(User),
    Impersonated { user: User, admin: User },
    DevServer(dev_server::Model),
}

impl Principal {
    fn update_span(&self, span: &tracing::Span) {
        match &self {
            Principal::User(user) => {
                span.record("user_id", &user.id.0);
                span.record("login", &user.github_login);
            }
            Principal::Impersonated { user, admin } => {
                span.record("user_id", &user.id.0);
                span.record("login", &user.github_login);
                span.record("impersonator", &admin.github_login);
            }
            Principal::DevServer(dev_server) => {
                span.record("dev_server_id", &dev_server.id.0);
            }
        }
    }
}

#[derive(Clone)]
struct Session {
    principal: Principal,
    connection_id: ConnectionId,
    db: Arc<tokio::sync::Mutex<DbHandle>>,
    peer: Arc<Peer>,
    connection_pool: Arc<parking_lot::Mutex<ConnectionPool>>,
    live_kit_client: Option<Arc<dyn live_kit_server::api::Client>>,
    http_client: IsahcHttpClient,
    rate_limiter: Arc<RateLimiter>,
    _executor: Executor,
}

impl Session {
    async fn db(&self) -> tokio::sync::MutexGuard<DbHandle> {
        #[cfg(test)]
        tokio::task::yield_now().await;
        let guard = self.db.lock().await;
        #[cfg(test)]
        tokio::task::yield_now().await;
        guard
    }

    async fn connection_pool(&self) -> ConnectionPoolGuard<'_> {
        #[cfg(test)]
        tokio::task::yield_now().await;
        let guard = self.connection_pool.lock();
        ConnectionPoolGuard {
            guard,
            _not_send: PhantomData,
        }
    }

    fn for_user(self) -> Option<UserSession> {
        UserSession::new(self)
    }

    fn for_dev_server(self) -> Option<DevServerSession> {
        DevServerSession::new(self)
    }

    fn user_id(&self) -> Option<UserId> {
        match &self.principal {
            Principal::User(user) => Some(user.id),
            Principal::Impersonated { user, .. } => Some(user.id),
            Principal::DevServer(_) => None,
        }
    }

    fn dev_server_id(&self) -> Option<DevServerId> {
        match &self.principal {
            Principal::User(_) | Principal::Impersonated { .. } => None,
            Principal::DevServer(dev_server) => Some(dev_server.id),
        }
    }

    fn principal_id(&self) -> PrincipalId {
        match &self.principal {
            Principal::User(user) => PrincipalId::UserId(user.id),
            Principal::Impersonated { user, .. } => PrincipalId::UserId(user.id),
            Principal::DevServer(dev_server) => PrincipalId::DevServerId(dev_server.id),
        }
    }
}

impl Debug for Session {
    fn fmt(&self, f: &mut Formatter<'_>) -> fmt::Result {
        let mut result = f.debug_struct("Session");
        match &self.principal {
            Principal::User(user) => {
                result.field("user", &user.github_login);
            }
            Principal::Impersonated { user, admin } => {
                result.field("user", &user.github_login);
                result.field("impersonator", &admin.github_login);
            }
            Principal::DevServer(dev_server) => {
                result.field("dev_server", &dev_server.id);
            }
        }
        result.field("connection_id", &self.connection_id).finish()
    }
}

struct UserSession(Session);

impl UserSession {
    pub fn new(s: Session) -> Option<Self> {
        s.user_id().map(|_| UserSession(s))
    }
    pub fn user_id(&self) -> UserId {
        self.0.user_id().unwrap()
    }
}

impl Deref for UserSession {
    type Target = Session;

    fn deref(&self) -> &Self::Target {
        &self.0
    }
}
impl DerefMut for UserSession {
    fn deref_mut(&mut self) -> &mut Self::Target {
        &mut self.0
    }
}

struct DevServerSession(Session);

impl DevServerSession {
    pub fn new(s: Session) -> Option<Self> {
        s.dev_server_id().map(|_| DevServerSession(s))
    }
    pub fn dev_server_id(&self) -> DevServerId {
        self.0.dev_server_id().unwrap()
    }
}

impl Deref for DevServerSession {
    type Target = Session;

    fn deref(&self) -> &Self::Target {
        &self.0
    }
}
impl DerefMut for DevServerSession {
    fn deref_mut(&mut self) -> &mut Self::Target {
        &mut self.0
    }
}

fn user_handler<M: RequestMessage, Fut>(
    handler: impl 'static + Send + Sync + Fn(M, Response<M>, UserSession) -> Fut,
) -> impl 'static + Send + Sync + Fn(M, Response<M>, Session) -> BoxFuture<'static, Result<()>>
where
    Fut: Send + Future<Output = Result<()>>,
{
    let handler = Arc::new(handler);
    move |message, response, session| {
        let handler = handler.clone();
        Box::pin(async move {
            if let Some(user_session) = session.for_user() {
                Ok(handler(message, response, user_session).await?)
            } else {
                Err(Error::Internal(anyhow!(
                    "must be a user to call {}",
                    M::NAME
                )))
            }
        })
    }
}

fn dev_server_handler<M: RequestMessage, Fut>(
    handler: impl 'static + Send + Sync + Fn(M, Response<M>, DevServerSession) -> Fut,
) -> impl 'static + Send + Sync + Fn(M, Response<M>, Session) -> BoxFuture<'static, Result<()>>
where
    Fut: Send + Future<Output = Result<()>>,
{
    let handler = Arc::new(handler);
    move |message, response, session| {
        let handler = handler.clone();
        Box::pin(async move {
            if let Some(dev_server_session) = session.for_dev_server() {
                Ok(handler(message, response, dev_server_session).await?)
            } else {
                Err(Error::Internal(anyhow!(
                    "must be a dev server to call {}",
                    M::NAME
                )))
            }
        })
    }
}

fn user_message_handler<M: EnvelopedMessage, InnertRetFut>(
    handler: impl 'static + Send + Sync + Fn(M, UserSession) -> InnertRetFut,
) -> impl 'static + Send + Sync + Fn(M, Session) -> BoxFuture<'static, Result<()>>
where
    InnertRetFut: Send + Future<Output = Result<()>>,
{
    let handler = Arc::new(handler);
    move |message, session| {
        let handler = handler.clone();
        Box::pin(async move {
            if let Some(user_session) = session.for_user() {
                Ok(handler(message, user_session).await?)
            } else {
                Err(Error::Internal(anyhow!(
                    "must be a user to call {}",
                    M::NAME
                )))
            }
        })
    }
}

struct DbHandle(Arc<Database>);

impl Deref for DbHandle {
    type Target = Database;

    fn deref(&self) -> &Self::Target {
        self.0.as_ref()
    }
}

pub struct Server {
    id: parking_lot::Mutex<ServerId>,
    peer: Arc<Peer>,
    pub(crate) connection_pool: Arc<parking_lot::Mutex<ConnectionPool>>,
    app_state: Arc<AppState>,
    handlers: HashMap<TypeId, MessageHandler>,
    teardown: watch::Sender<bool>,
}

pub(crate) struct ConnectionPoolGuard<'a> {
    guard: parking_lot::MutexGuard<'a, ConnectionPool>,
    _not_send: PhantomData<Rc<()>>,
}

#[derive(Serialize)]
pub struct ServerSnapshot<'a> {
    peer: &'a Peer,
    #[serde(serialize_with = "serialize_deref")]
    connection_pool: ConnectionPoolGuard<'a>,
}

pub fn serialize_deref<S, T, U>(value: &T, serializer: S) -> Result<S::Ok, S::Error>
where
    S: Serializer,
    T: Deref<Target = U>,
    U: Serialize,
{
    Serialize::serialize(value.deref(), serializer)
}

impl Server {
    pub fn new(id: ServerId, app_state: Arc<AppState>) -> Arc<Self> {
        let mut server = Self {
            id: parking_lot::Mutex::new(id),
            peer: Peer::new(id.0 as u32),
            app_state: app_state.clone(),
            connection_pool: Default::default(),
            handlers: Default::default(),
            teardown: watch::channel(false).0,
        };

        server
            .add_request_handler(ping)
            .add_request_handler(user_handler(create_room))
            .add_request_handler(user_handler(join_room))
            .add_request_handler(user_handler(rejoin_room))
            .add_request_handler(user_handler(leave_room))
            .add_request_handler(user_handler(set_room_participant_role))
            .add_request_handler(user_handler(call))
            .add_request_handler(user_handler(cancel_call))
            .add_message_handler(user_message_handler(decline_call))
            .add_request_handler(user_handler(update_participant_location))
            .add_request_handler(user_handler(share_project))
            .add_message_handler(unshare_project)
            .add_request_handler(user_handler(join_project))
            .add_request_handler(user_handler(join_hosted_project))
            .add_request_handler(user_handler(rejoin_remote_projects))
            .add_request_handler(user_handler(create_remote_project))
            .add_request_handler(user_handler(create_dev_server))
            .add_request_handler(dev_server_handler(share_remote_project))
            .add_request_handler(dev_server_handler(shutdown_dev_server))
            .add_request_handler(dev_server_handler(reconnect_dev_server))
            .add_message_handler(user_message_handler(leave_project))
            .add_request_handler(update_project)
            .add_request_handler(update_worktree)
            .add_message_handler(start_language_server)
            .add_message_handler(update_language_server)
            .add_message_handler(update_diagnostic_summary)
            .add_message_handler(update_worktree_settings)
            .add_request_handler(user_handler(
                forward_read_only_project_request::<proto::GetHover>,
            ))
            .add_request_handler(user_handler(
                forward_read_only_project_request::<proto::GetDefinition>,
            ))
            .add_request_handler(user_handler(
                forward_read_only_project_request::<proto::GetTypeDefinition>,
            ))
            .add_request_handler(user_handler(
                forward_read_only_project_request::<proto::GetReferences>,
            ))
            .add_request_handler(user_handler(
                forward_read_only_project_request::<proto::SearchProject>,
            ))
            .add_request_handler(user_handler(
                forward_read_only_project_request::<proto::GetDocumentHighlights>,
            ))
            .add_request_handler(user_handler(
                forward_read_only_project_request::<proto::GetProjectSymbols>,
            ))
            .add_request_handler(user_handler(
                forward_read_only_project_request::<proto::OpenBufferForSymbol>,
            ))
            .add_request_handler(user_handler(
                forward_read_only_project_request::<proto::OpenBufferById>,
            ))
            .add_request_handler(user_handler(
                forward_read_only_project_request::<proto::SynchronizeBuffers>,
            ))
            .add_request_handler(user_handler(
                forward_read_only_project_request::<proto::InlayHints>,
            ))
            .add_request_handler(user_handler(
                forward_read_only_project_request::<proto::OpenBufferByPath>,
            ))
            .add_request_handler(user_handler(
                forward_mutating_project_request::<proto::GetCompletions>,
            ))
            .add_request_handler(user_handler(
                forward_mutating_project_request::<proto::ApplyCompletionAdditionalEdits>,
            ))
            .add_request_handler(user_handler(
                forward_mutating_project_request::<proto::ResolveCompletionDocumentation>,
            ))
            .add_request_handler(user_handler(
                forward_mutating_project_request::<proto::GetCodeActions>,
            ))
            .add_request_handler(user_handler(
                forward_mutating_project_request::<proto::ApplyCodeAction>,
            ))
            .add_request_handler(user_handler(
                forward_mutating_project_request::<proto::PrepareRename>,
            ))
            .add_request_handler(user_handler(
                forward_mutating_project_request::<proto::PerformRename>,
            ))
            .add_request_handler(user_handler(
                forward_mutating_project_request::<proto::ReloadBuffers>,
            ))
            .add_request_handler(user_handler(
                forward_mutating_project_request::<proto::FormatBuffers>,
            ))
            .add_request_handler(user_handler(
                forward_mutating_project_request::<proto::CreateProjectEntry>,
            ))
            .add_request_handler(user_handler(
                forward_mutating_project_request::<proto::RenameProjectEntry>,
            ))
            .add_request_handler(user_handler(
                forward_mutating_project_request::<proto::CopyProjectEntry>,
            ))
            .add_request_handler(user_handler(
                forward_mutating_project_request::<proto::DeleteProjectEntry>,
            ))
            .add_request_handler(user_handler(
                forward_mutating_project_request::<proto::ExpandProjectEntry>,
            ))
            .add_request_handler(user_handler(
                forward_mutating_project_request::<proto::OnTypeFormatting>,
            ))
            .add_request_handler(user_handler(
                forward_mutating_project_request::<proto::SaveBuffer>,
            ))
            .add_request_handler(user_handler(
                forward_mutating_project_request::<proto::BlameBuffer>,
            ))
            .add_request_handler(user_handler(
                forward_mutating_project_request::<proto::MultiLspQuery>,
            ))
            .add_message_handler(create_buffer_for_peer)
            .add_request_handler(update_buffer)
            .add_message_handler(broadcast_project_message_from_host::<proto::RefreshInlayHints>)
            .add_message_handler(broadcast_project_message_from_host::<proto::UpdateBufferFile>)
            .add_message_handler(broadcast_project_message_from_host::<proto::BufferReloaded>)
            .add_message_handler(broadcast_project_message_from_host::<proto::BufferSaved>)
            .add_message_handler(broadcast_project_message_from_host::<proto::UpdateDiffBase>)
            .add_request_handler(get_users)
            .add_request_handler(user_handler(fuzzy_search_users))
            .add_request_handler(user_handler(request_contact))
            .add_request_handler(user_handler(remove_contact))
            .add_request_handler(user_handler(respond_to_contact_request))
            .add_request_handler(user_handler(create_channel))
            .add_request_handler(user_handler(delete_channel))
            .add_request_handler(user_handler(invite_channel_member))
            .add_request_handler(user_handler(remove_channel_member))
            .add_request_handler(user_handler(set_channel_member_role))
            .add_request_handler(user_handler(set_channel_visibility))
            .add_request_handler(user_handler(rename_channel))
            .add_request_handler(user_handler(join_channel_buffer))
            .add_request_handler(user_handler(leave_channel_buffer))
            .add_message_handler(user_message_handler(update_channel_buffer))
            .add_request_handler(user_handler(rejoin_channel_buffers))
            .add_request_handler(user_handler(get_channel_members))
            .add_request_handler(user_handler(respond_to_channel_invite))
            .add_request_handler(user_handler(join_channel))
            .add_request_handler(user_handler(join_channel_chat))
            .add_message_handler(user_message_handler(leave_channel_chat))
            .add_request_handler(user_handler(send_channel_message))
            .add_request_handler(user_handler(remove_channel_message))
            .add_request_handler(user_handler(update_channel_message))
            .add_request_handler(user_handler(get_channel_messages))
            .add_request_handler(user_handler(get_channel_messages_by_id))
            .add_request_handler(user_handler(get_notifications))
            .add_request_handler(user_handler(mark_notification_as_read))
            .add_request_handler(user_handler(move_channel))
            .add_request_handler(user_handler(follow))
            .add_message_handler(user_message_handler(unfollow))
            .add_message_handler(user_message_handler(update_followers))
            .add_request_handler(user_handler(get_private_user_info))
            .add_message_handler(user_message_handler(acknowledge_channel_message))
            .add_message_handler(user_message_handler(acknowledge_buffer_version))
            .add_streaming_request_handler({
                let app_state = app_state.clone();
                move |request, response, session| {
                    complete_with_language_model(
                        request,
                        response,
                        session,
                        app_state.config.openai_api_key.clone(),
                        app_state.config.google_ai_api_key.clone(),
                        app_state.config.anthropic_api_key.clone(),
                    )
                }
            })
            .add_request_handler({
                let app_state = app_state.clone();
                user_handler(move |request, response, session| {
                    count_tokens_with_language_model(
                        request,
                        response,
                        session,
                        app_state.config.google_ai_api_key.clone(),
                    )
                })
            })
            .add_request_handler({
                user_handler(move |request, response, session| {
                    get_cached_embeddings(request, response, session)
                })
            })
            .add_request_handler({
                let app_state = app_state.clone();
                user_handler(move |request, response, session| {
                    compute_embeddings(
                        request,
                        response,
                        session,
                        app_state.config.openai_api_key.clone(),
                    )
                })
            });

        Arc::new(server)
    }

    pub async fn start(&self) -> Result<()> {
        let server_id = *self.id.lock();
        let app_state = self.app_state.clone();
        let peer = self.peer.clone();
        let timeout = self.app_state.executor.sleep(CLEANUP_TIMEOUT);
        let pool = self.connection_pool.clone();
        let live_kit_client = self.app_state.live_kit_client.clone();

        let span = info_span!("start server");
        self.app_state.executor.spawn_detached(
            async move {
                tracing::info!("waiting for cleanup timeout");
                timeout.await;
                tracing::info!("cleanup timeout expired, retrieving stale rooms");
                if let Some((room_ids, channel_ids)) = app_state
                    .db
                    .stale_server_resource_ids(&app_state.config.zed_environment, server_id)
                    .await
                    .trace_err()
                {
                    tracing::info!(stale_room_count = room_ids.len(), "retrieved stale rooms");
                    tracing::info!(
                        stale_channel_buffer_count = channel_ids.len(),
                        "retrieved stale channel buffers"
                    );

                    for channel_id in channel_ids {
                        if let Some(refreshed_channel_buffer) = app_state
                            .db
                            .clear_stale_channel_buffer_collaborators(channel_id, server_id)
                            .await
                            .trace_err()
                        {
                            for connection_id in refreshed_channel_buffer.connection_ids {
                                peer.send(
                                    connection_id,
                                    proto::UpdateChannelBufferCollaborators {
                                        channel_id: channel_id.to_proto(),
                                        collaborators: refreshed_channel_buffer
                                            .collaborators
                                            .clone(),
                                    },
                                )
                                .trace_err();
                            }
                        }
                    }

                    for room_id in room_ids {
                        let mut contacts_to_update = HashSet::default();
                        let mut canceled_calls_to_user_ids = Vec::new();
                        let mut live_kit_room = String::new();
                        let mut delete_live_kit_room = false;

                        if let Some(mut refreshed_room) = app_state
                            .db
                            .clear_stale_room_participants(room_id, server_id)
                            .await
                            .trace_err()
                        {
                            tracing::info!(
                                room_id = room_id.0,
                                new_participant_count = refreshed_room.room.participants.len(),
                                "refreshed room"
                            );
                            room_updated(&refreshed_room.room, &peer);
                            if let Some(channel) = refreshed_room.channel.as_ref() {
                                channel_updated(channel, &refreshed_room.room, &peer, &pool.lock());
                            }
                            contacts_to_update
                                .extend(refreshed_room.stale_participant_user_ids.iter().copied());
                            contacts_to_update
                                .extend(refreshed_room.canceled_calls_to_user_ids.iter().copied());
                            canceled_calls_to_user_ids =
                                mem::take(&mut refreshed_room.canceled_calls_to_user_ids);
                            live_kit_room = mem::take(&mut refreshed_room.room.live_kit_room);
                            delete_live_kit_room = refreshed_room.room.participants.is_empty();
                        }

                        {
                            let pool = pool.lock();
                            for canceled_user_id in canceled_calls_to_user_ids {
                                for connection_id in pool.user_connection_ids(canceled_user_id) {
                                    peer.send(
                                        connection_id,
                                        proto::CallCanceled {
                                            room_id: room_id.to_proto(),
                                        },
                                    )
                                    .trace_err();
                                }
                            }
                        }

                        for user_id in contacts_to_update {
                            let busy = app_state.db.is_user_busy(user_id).await.trace_err();
                            let contacts = app_state.db.get_contacts(user_id).await.trace_err();
                            if let Some((busy, contacts)) = busy.zip(contacts) {
                                let pool = pool.lock();
                                let updated_contact = contact_for_user(user_id, busy, &pool);
                                for contact in contacts {
                                    if let db::Contact::Accepted {
                                        user_id: contact_user_id,
                                        ..
                                    } = contact
                                    {
                                        for contact_conn_id in
                                            pool.user_connection_ids(contact_user_id)
                                        {
                                            peer.send(
                                                contact_conn_id,
                                                proto::UpdateContacts {
                                                    contacts: vec![updated_contact.clone()],
                                                    remove_contacts: Default::default(),
                                                    incoming_requests: Default::default(),
                                                    remove_incoming_requests: Default::default(),
                                                    outgoing_requests: Default::default(),
                                                    remove_outgoing_requests: Default::default(),
                                                },
                                            )
                                            .trace_err();
                                        }
                                    }
                                }
                            }
                        }

                        if let Some(live_kit) = live_kit_client.as_ref() {
                            if delete_live_kit_room {
                                live_kit.delete_room(live_kit_room).await.trace_err();
                            }
                        }
                    }
                }

                app_state
                    .db
                    .delete_stale_servers(&app_state.config.zed_environment, server_id)
                    .await
                    .trace_err();
            }
            .instrument(span),
        );
        Ok(())
    }

    pub fn teardown(&self) {
        self.peer.teardown();
        self.connection_pool.lock().reset();
        let _ = self.teardown.send(true);
    }

    #[cfg(test)]
    pub fn reset(&self, id: ServerId) {
        self.teardown();
        *self.id.lock() = id;
        self.peer.reset(id.0 as u32);
        let _ = self.teardown.send(false);
    }

    #[cfg(test)]
    pub fn id(&self) -> ServerId {
        *self.id.lock()
    }

    fn add_handler<F, Fut, M>(&mut self, handler: F) -> &mut Self
    where
        F: 'static + Send + Sync + Fn(TypedEnvelope<M>, Session) -> Fut,
        Fut: 'static + Send + Future<Output = Result<()>>,
        M: EnvelopedMessage,
    {
        let prev_handler = self.handlers.insert(
            TypeId::of::<M>(),
            Box::new(move |envelope, session| {
                let envelope = envelope.into_any().downcast::<TypedEnvelope<M>>().unwrap();
                let received_at = envelope.received_at;
                    tracing::info!(
                        "message received"
                    );
                let start_time = Instant::now();
                let future = (handler)(*envelope, session);
                async move {
                    let result = future.await;
                    let total_duration_ms = received_at.elapsed().as_micros() as f64 / 1000.0;
                    let processing_duration_ms = start_time.elapsed().as_micros() as f64 / 1000.0;
                    let queue_duration_ms = total_duration_ms - processing_duration_ms;
                    let payload_type = M::NAME;
                    match result {
                        Err(error) => {
                            // todo!(), why isn't this logged inside the span?
                            tracing::error!(%error, total_duration_ms, processing_duration_ms, queue_duration_ms, payload_type, "error handling message")
                        }
                        Ok(()) => tracing::info!(total_duration_ms, processing_duration_ms, queue_duration_ms, "finished handling message"),
                    }
                }
                .boxed()
            }),
        );
        if prev_handler.is_some() {
            panic!("registered a handler for the same message twice");
        }
        self
    }

    fn add_message_handler<F, Fut, M>(&mut self, handler: F) -> &mut Self
    where
        F: 'static + Send + Sync + Fn(M, Session) -> Fut,
        Fut: 'static + Send + Future<Output = Result<()>>,
        M: EnvelopedMessage,
    {
        self.add_handler(move |envelope, session| handler(envelope.payload, session));
        self
    }

    fn add_request_handler<F, Fut, M>(&mut self, handler: F) -> &mut Self
    where
        F: 'static + Send + Sync + Fn(M, Response<M>, Session) -> Fut,
        Fut: Send + Future<Output = Result<()>>,
        M: RequestMessage,
    {
        let handler = Arc::new(handler);
        self.add_handler(move |envelope, session| {
            let receipt = envelope.receipt();
            let handler = handler.clone();
            async move {
                let peer = session.peer.clone();
                let responded = Arc::new(AtomicBool::default());
                let response = Response {
                    peer: peer.clone(),
                    responded: responded.clone(),
                    receipt,
                };
                match (handler)(envelope.payload, response, session).await {
                    Ok(()) => {
                        if responded.load(std::sync::atomic::Ordering::SeqCst) {
                            Ok(())
                        } else {
                            Err(anyhow!("handler did not send a response"))?
                        }
                    }
                    Err(error) => {
                        let proto_err = match &error {
                            Error::Internal(err) => err.to_proto(),
                            _ => ErrorCode::Internal.message(format!("{}", error)).to_proto(),
                        };
                        peer.respond_with_error(receipt, proto_err)?;
                        Err(error)
                    }
                }
            }
        })
    }

    fn add_streaming_request_handler<F, Fut, M>(&mut self, handler: F) -> &mut Self
    where
        F: 'static + Send + Sync + Fn(M, StreamingResponse<M>, Session) -> Fut,
        Fut: Send + Future<Output = Result<()>>,
        M: RequestMessage,
    {
        let handler = Arc::new(handler);
        self.add_handler(move |envelope, session| {
            let receipt = envelope.receipt();
            let handler = handler.clone();
            async move {
                let peer = session.peer.clone();
                let response = StreamingResponse {
                    peer: peer.clone(),
                    receipt,
                };
                match (handler)(envelope.payload, response, session).await {
                    Ok(()) => {
                        peer.end_stream(receipt)?;
                        Ok(())
                    }
                    Err(error) => {
                        let proto_err = match &error {
                            Error::Internal(err) => err.to_proto(),
                            _ => ErrorCode::Internal.message(format!("{}", error)).to_proto(),
                        };
                        peer.respond_with_error(receipt, proto_err)?;
                        Err(error)
                    }
                }
            }
        })
    }

    #[allow(clippy::too_many_arguments)]
    pub fn handle_connection(
        self: &Arc<Self>,
        connection: Connection,
        address: String,
        principal: Principal,
        zed_version: ZedVersion,
        send_connection_id: Option<oneshot::Sender<ConnectionId>>,
        executor: Executor,
    ) -> impl Future<Output = ()> {
        let this = self.clone();
        let span = info_span!("handle connection", %address,
            connection_id=field::Empty,
            user_id=field::Empty,
            login=field::Empty,
            impersonator=field::Empty,
            dev_server_id=field::Empty
        );
        principal.update_span(&span);

        let mut teardown = self.teardown.subscribe();
        async move {
            if *teardown.borrow() {
                tracing::error!("server is tearing down");
                return
            }
            let (connection_id, handle_io, mut incoming_rx) = this
                .peer
                .add_connection(connection, {
                    let executor = executor.clone();
                    move |duration| executor.sleep(duration)
                });
            tracing::Span::current().record("connection_id", format!("{}", connection_id));
            tracing::info!("connection opened");

            let http_client = match IsahcHttpClient::new() {
                Ok(http_client) => http_client,
                Err(error) => {
                    tracing::error!(?error, "failed to create HTTP client");
                    return;
                }
            };

            let session = Session {
                principal: principal.clone(),
                connection_id,
                db: Arc::new(tokio::sync::Mutex::new(DbHandle(this.app_state.db.clone()))),
                peer: this.peer.clone(),
                connection_pool: this.connection_pool.clone(),
                live_kit_client: this.app_state.live_kit_client.clone(),
                http_client,
                rate_limiter: this.app_state.rate_limiter.clone(),
                _executor: executor.clone(),
            };

            if let Err(error) = this.send_initial_client_update(connection_id, &principal, zed_version, send_connection_id, &session).await {
                tracing::error!(?error, "failed to send initial client update");
                return;
            }

            let handle_io = handle_io.fuse();
            futures::pin_mut!(handle_io);

            // Handlers for foreground messages are pushed into the following `FuturesUnordered`.
            // This prevents deadlocks when e.g., client A performs a request to client B and
            // client B performs a request to client A. If both clients stop processing further
            // messages until their respective request completes, they won't have a chance to
            // respond to the other client's request and cause a deadlock.
            //
            // This arrangement ensures we will attempt to process earlier messages first, but fall
            // back to processing messages arrived later in the spirit of making progress.
            let mut foreground_message_handlers = FuturesUnordered::new();
            let concurrent_handlers = Arc::new(Semaphore::new(256));
            loop {
                let next_message = async {
                    let permit = concurrent_handlers.clone().acquire_owned().await.unwrap();
                    let message = incoming_rx.next().await;
                    (permit, message)
                }.fuse();
                futures::pin_mut!(next_message);
                futures::select_biased! {
                    _ = teardown.changed().fuse() => return,
                    result = handle_io => {
                        if let Err(error) = result {
                            tracing::error!(?error, "error handling I/O");
                        }
                        break;
                    }
                    _ = foreground_message_handlers.next() => {}
                    next_message = next_message => {
                        let (permit, message) = next_message;
                        if let Some(message) = message {
                            let type_name = message.payload_type_name();
                            // note: we copy all the fields from the parent span so we can query them in the logs.
                            // (https://github.com/tokio-rs/tracing/issues/2670).
                            let span = tracing::info_span!("receive message", %connection_id, %address, type_name,
                                user_id=field::Empty,
                                login=field::Empty,
                                impersonator=field::Empty,
                                dev_server_id=field::Empty
                            );
                            principal.update_span(&span);
                            let span_enter = span.enter();
                            if let Some(handler) = this.handlers.get(&message.payload_type_id()) {
                                let is_background = message.is_background();
                                let handle_message = (handler)(message, session.clone());
                                drop(span_enter);

                                let handle_message = async move {
                                    handle_message.await;
                                    drop(permit);
                                }.instrument(span);
                                if is_background {
                                    executor.spawn_detached(handle_message);
                                } else {
                                    foreground_message_handlers.push(handle_message);
                                }
                            } else {
                                tracing::error!("no message handler");
                            }
                        } else {
                            tracing::info!("connection closed");
                            break;
                        }
                    }
                }
            }

            drop(foreground_message_handlers);
            tracing::info!("signing out");
            if let Err(error) = connection_lost(session, teardown, executor).await {
                tracing::error!(?error, "error signing out");
            }

        }.instrument(span)
    }

    async fn send_initial_client_update(
        &self,
        connection_id: ConnectionId,
        principal: &Principal,
        zed_version: ZedVersion,
        mut send_connection_id: Option<oneshot::Sender<ConnectionId>>,
        session: &Session,
    ) -> Result<()> {
        self.peer.send(
            connection_id,
            proto::Hello {
                peer_id: Some(connection_id.into()),
            },
        )?;
        tracing::info!("sent hello message");
        if let Some(send_connection_id) = send_connection_id.take() {
            let _ = send_connection_id.send(connection_id);
        }

        match principal {
            Principal::User(user) | Principal::Impersonated { user, admin: _ } => {
                if !user.connected_once {
                    self.peer.send(connection_id, proto::ShowContacts {})?;
                    self.app_state
                        .db
                        .set_user_connected_once(user.id, true)
                        .await?;
                }

                let (contacts, channels_for_user, channel_invites) = future::try_join3(
                    self.app_state.db.get_contacts(user.id),
                    self.app_state.db.get_channels_for_user(user.id),
                    self.app_state.db.get_channel_invites_for_user(user.id),
                )
                .await?;

                {
                    let mut pool = self.connection_pool.lock();
                    pool.add_connection(connection_id, user.id, user.admin, zed_version);
                    for membership in &channels_for_user.channel_memberships {
                        pool.subscribe_to_channel(user.id, membership.channel_id, membership.role)
                    }
                    self.peer.send(
                        connection_id,
                        build_initial_contacts_update(contacts, &pool),
                    )?;
                    self.peer.send(
                        connection_id,
                        build_update_user_channels(&channels_for_user),
                    )?;
                    self.peer.send(
                        connection_id,
                        build_channels_update(channels_for_user, channel_invites, &pool),
                    )?;
                }

                if let Some(incoming_call) =
                    self.app_state.db.incoming_call_for_user(user.id).await?
                {
                    self.peer.send(connection_id, incoming_call)?;
                }

                update_user_contacts(user.id, &session).await?;
            }
            Principal::DevServer(dev_server) => {
                {
                    let mut pool = self.connection_pool.lock();
                    if pool.dev_server_connection_id(dev_server.id).is_some() {
                        return Err(anyhow!(ErrorCode::DevServerAlreadyOnline))?;
                    };
                    pool.add_dev_server(connection_id, dev_server.id, zed_version);
                }
                update_dev_server_status(dev_server, proto::DevServerStatus::Online, &session)
                    .await;
                // todo!() allow only one connection.

                let projects = self
                    .app_state
                    .db
                    .get_remote_projects_for_dev_server(dev_server.id)
                    .await?;
                self.peer
                    .send(connection_id, proto::DevServerInstructions { projects })?;
            }
        }

        Ok(())
    }

    pub async fn invite_code_redeemed(
        self: &Arc<Self>,
        inviter_id: UserId,
        invitee_id: UserId,
    ) -> Result<()> {
        if let Some(user) = self.app_state.db.get_user_by_id(inviter_id).await? {
            if let Some(code) = &user.invite_code {
                let pool = self.connection_pool.lock();
                let invitee_contact = contact_for_user(invitee_id, false, &pool);
                for connection_id in pool.user_connection_ids(inviter_id) {
                    self.peer.send(
                        connection_id,
                        proto::UpdateContacts {
                            contacts: vec![invitee_contact.clone()],
                            ..Default::default()
                        },
                    )?;
                    self.peer.send(
                        connection_id,
                        proto::UpdateInviteInfo {
                            url: format!("{}{}", self.app_state.config.invite_link_prefix, &code),
                            count: user.invite_count as u32,
                        },
                    )?;
                }
            }
        }
        Ok(())
    }

    pub async fn invite_count_updated(self: &Arc<Self>, user_id: UserId) -> Result<()> {
        if let Some(user) = self.app_state.db.get_user_by_id(user_id).await? {
            if let Some(invite_code) = &user.invite_code {
                let pool = self.connection_pool.lock();
                for connection_id in pool.user_connection_ids(user_id) {
                    self.peer.send(
                        connection_id,
                        proto::UpdateInviteInfo {
                            url: format!(
                                "{}{}",
                                self.app_state.config.invite_link_prefix, invite_code
                            ),
                            count: user.invite_count as u32,
                        },
                    )?;
                }
            }
        }
        Ok(())
    }

    pub async fn snapshot<'a>(self: &'a Arc<Self>) -> ServerSnapshot<'a> {
        ServerSnapshot {
            connection_pool: ConnectionPoolGuard {
                guard: self.connection_pool.lock(),
                _not_send: PhantomData,
            },
            peer: &self.peer,
        }
    }
}

impl<'a> Deref for ConnectionPoolGuard<'a> {
    type Target = ConnectionPool;

    fn deref(&self) -> &Self::Target {
        &self.guard
    }
}

impl<'a> DerefMut for ConnectionPoolGuard<'a> {
    fn deref_mut(&mut self) -> &mut Self::Target {
        &mut self.guard
    }
}

impl<'a> Drop for ConnectionPoolGuard<'a> {
    fn drop(&mut self) {
        #[cfg(test)]
        self.check_invariants();
    }
}

fn broadcast<F>(
    sender_id: Option<ConnectionId>,
    receiver_ids: impl IntoIterator<Item = ConnectionId>,
    mut f: F,
) where
    F: FnMut(ConnectionId) -> anyhow::Result<()>,
{
    for receiver_id in receiver_ids {
        if Some(receiver_id) != sender_id {
            if let Err(error) = f(receiver_id) {
                tracing::error!("failed to send to {:?} {}", receiver_id, error);
            }
        }
    }
}

pub struct ProtocolVersion(u32);

impl Header for ProtocolVersion {
    fn name() -> &'static HeaderName {
        static ZED_PROTOCOL_VERSION: OnceLock<HeaderName> = OnceLock::new();
        ZED_PROTOCOL_VERSION.get_or_init(|| HeaderName::from_static("x-zed-protocol-version"))
    }

    fn decode<'i, I>(values: &mut I) -> Result<Self, axum::headers::Error>
    where
        Self: Sized,
        I: Iterator<Item = &'i axum::http::HeaderValue>,
    {
        let version = values
            .next()
            .ok_or_else(axum::headers::Error::invalid)?
            .to_str()
            .map_err(|_| axum::headers::Error::invalid())?
            .parse()
            .map_err(|_| axum::headers::Error::invalid())?;
        Ok(Self(version))
    }

    fn encode<E: Extend<axum::http::HeaderValue>>(&self, values: &mut E) {
        values.extend([self.0.to_string().parse().unwrap()]);
    }
}

pub struct AppVersionHeader(SemanticVersion);
impl Header for AppVersionHeader {
    fn name() -> &'static HeaderName {
        static ZED_APP_VERSION: OnceLock<HeaderName> = OnceLock::new();
        ZED_APP_VERSION.get_or_init(|| HeaderName::from_static("x-zed-app-version"))
    }

    fn decode<'i, I>(values: &mut I) -> Result<Self, axum::headers::Error>
    where
        Self: Sized,
        I: Iterator<Item = &'i axum::http::HeaderValue>,
    {
        let version = values
            .next()
            .ok_or_else(axum::headers::Error::invalid)?
            .to_str()
            .map_err(|_| axum::headers::Error::invalid())?
            .parse()
            .map_err(|_| axum::headers::Error::invalid())?;
        Ok(Self(version))
    }

    fn encode<E: Extend<axum::http::HeaderValue>>(&self, values: &mut E) {
        values.extend([self.0.to_string().parse().unwrap()]);
    }
}

pub fn routes(server: Arc<Server>) -> Router<(), Body> {
    Router::new()
        .route("/rpc", get(handle_websocket_request))
        .layer(
            ServiceBuilder::new()
                .layer(Extension(server.app_state.clone()))
                .layer(middleware::from_fn(auth::validate_header)),
        )
        .route("/metrics", get(handle_metrics))
        .layer(Extension(server))
}

pub async fn handle_websocket_request(
    TypedHeader(ProtocolVersion(protocol_version)): TypedHeader<ProtocolVersion>,
    app_version_header: Option<TypedHeader<AppVersionHeader>>,
    ConnectInfo(socket_address): ConnectInfo<SocketAddr>,
    Extension(server): Extension<Arc<Server>>,
    Extension(principal): Extension<Principal>,
    ws: WebSocketUpgrade,
) -> axum::response::Response {
    if protocol_version != rpc::PROTOCOL_VERSION {
        return (
            StatusCode::UPGRADE_REQUIRED,
            "client must be upgraded".to_string(),
        )
            .into_response();
    }

    let Some(version) = app_version_header.map(|header| ZedVersion(header.0 .0)) else {
        return (
            StatusCode::UPGRADE_REQUIRED,
            "no version header found".to_string(),
        )
            .into_response();
    };

    if !version.can_collaborate() {
        return (
            StatusCode::UPGRADE_REQUIRED,
            "client must be upgraded".to_string(),
        )
            .into_response();
    }

    let socket_address = socket_address.to_string();
    ws.on_upgrade(move |socket| {
        let socket = socket
            .map_ok(to_tungstenite_message)
            .err_into()
            .with(|message| async move { Ok(to_axum_message(message)) });
        let connection = Connection::new(Box::pin(socket));
        async move {
            server
                .handle_connection(
                    connection,
                    socket_address,
                    principal,
                    version,
                    None,
                    Executor::Production,
                )
                .await;
        }
    })
}

pub async fn handle_metrics(Extension(server): Extension<Arc<Server>>) -> Result<String> {
    static CONNECTIONS_METRIC: OnceLock<IntGauge> = OnceLock::new();
    let connections_metric = CONNECTIONS_METRIC
        .get_or_init(|| register_int_gauge!("connections", "number of connections").unwrap());

    let connections = server
        .connection_pool
        .lock()
        .connections()
        .filter(|connection| !connection.admin)
        .count();
    connections_metric.set(connections as _);

    static SHARED_PROJECTS_METRIC: OnceLock<IntGauge> = OnceLock::new();
    let shared_projects_metric = SHARED_PROJECTS_METRIC.get_or_init(|| {
        register_int_gauge!(
            "shared_projects",
            "number of open projects with one or more guests"
        )
        .unwrap()
    });

    let shared_projects = server.app_state.db.project_count_excluding_admins().await?;
    shared_projects_metric.set(shared_projects as _);

    let encoder = prometheus::TextEncoder::new();
    let metric_families = prometheus::gather();
    let encoded_metrics = encoder
        .encode_to_string(&metric_families)
        .map_err(|err| anyhow!("{}", err))?;
    Ok(encoded_metrics)
}

#[instrument(err, skip(executor))]
async fn connection_lost(
    session: Session,
    mut teardown: watch::Receiver<bool>,
    executor: Executor,
) -> Result<()> {
    session.peer.disconnect(session.connection_id);
    session
        .connection_pool()
        .await
        .remove_connection(session.connection_id)?;

    session
        .db()
        .await
        .connection_lost(session.connection_id)
        .await
        .trace_err();

    futures::select_biased! {
        _ = executor.sleep(RECONNECT_TIMEOUT).fuse() => {
            match &session.principal {
                Principal::User(_) | Principal::Impersonated{ user: _, admin:_ } => {
                    let session = session.for_user().unwrap();

                    log::info!("connection lost, removing all resources for user:{}, connection:{:?}", session.user_id(), session.connection_id);
                    leave_room_for_session(&session, session.connection_id).await.trace_err();
                    leave_channel_buffers_for_session(&session)
                        .await
                        .trace_err();

                    if !session
                        .connection_pool()
                        .await
                        .is_user_online(session.user_id())
                    {
                        let db = session.db().await;
                        if let Some(room) = db.decline_call(None, session.user_id()).await.trace_err().flatten() {
                            room_updated(&room, &session.peer);
                        }
                    }

                    update_user_contacts(session.user_id(), &session).await?;
                },
            Principal::DevServer(dev_server) => {
                lost_dev_server_connection(&session).await?;
                update_dev_server_status(&dev_server, proto::DevServerStatus::Offline, &session)
                    .await;
            },
        }
        },
        _ = teardown.changed().fuse() => {}
    }

    Ok(())
}

/// Acknowledges a ping from a client, used to keep the connection alive.
async fn ping(_: proto::Ping, response: Response<proto::Ping>, _session: Session) -> Result<()> {
    response.send(proto::Ack {})?;
    Ok(())
}

/// Creates a new room for calling (outside of channels)
async fn create_room(
    _request: proto::CreateRoom,
    response: Response<proto::CreateRoom>,
    session: UserSession,
) -> Result<()> {
    let live_kit_room = nanoid::nanoid!(30);

    let live_kit_connection_info = util::maybe!(async {
        let live_kit = session.live_kit_client.as_ref();
        let live_kit = live_kit?;
        let user_id = session.user_id().to_string();

        let token = live_kit
            .room_token(&live_kit_room, &user_id.to_string())
            .trace_err()?;

        Some(proto::LiveKitConnectionInfo {
            server_url: live_kit.url().into(),
            token,
            can_publish: true,
        })
    })
    .await;

    let room = session
        .db()
        .await
        .create_room(session.user_id(), session.connection_id, &live_kit_room)
        .await?;

    response.send(proto::CreateRoomResponse {
        room: Some(room.clone()),
        live_kit_connection_info,
    })?;

    update_user_contacts(session.user_id(), &session).await?;
    Ok(())
}

/// Join a room from an invitation. Equivalent to joining a channel if there is one.
async fn join_room(
    request: proto::JoinRoom,
    response: Response<proto::JoinRoom>,
    session: UserSession,
) -> Result<()> {
    let room_id = RoomId::from_proto(request.id);

    let channel_id = session.db().await.channel_id_for_room(room_id).await?;

    if let Some(channel_id) = channel_id {
        return join_channel_internal(channel_id, Box::new(response), session).await;
    }

    let joined_room = {
        let room = session
            .db()
            .await
            .join_room(room_id, session.user_id(), session.connection_id)
            .await?;
        room_updated(&room.room, &session.peer);
        room.into_inner()
    };

    for connection_id in session
        .connection_pool()
        .await
        .user_connection_ids(session.user_id())
    {
        session
            .peer
            .send(
                connection_id,
                proto::CallCanceled {
                    room_id: room_id.to_proto(),
                },
            )
            .trace_err();
    }

    let live_kit_connection_info = if let Some(live_kit) = session.live_kit_client.as_ref() {
        if let Some(token) = live_kit
            .room_token(
                &joined_room.room.live_kit_room,
                &session.user_id().to_string(),
            )
            .trace_err()
        {
            Some(proto::LiveKitConnectionInfo {
                server_url: live_kit.url().into(),
                token,
                can_publish: true,
            })
        } else {
            None
        }
    } else {
        None
    };

    response.send(proto::JoinRoomResponse {
        room: Some(joined_room.room),
        channel_id: None,
        live_kit_connection_info,
    })?;

    update_user_contacts(session.user_id(), &session).await?;
    Ok(())
}

/// Rejoin room is used to reconnect to a room after connection errors.
async fn rejoin_room(
    request: proto::RejoinRoom,
    response: Response<proto::RejoinRoom>,
    session: UserSession,
) -> Result<()> {
    let room;
    let channel;
    {
        let mut rejoined_room = session
            .db()
            .await
            .rejoin_room(request, session.user_id(), session.connection_id)
            .await?;

        response.send(proto::RejoinRoomResponse {
            room: Some(rejoined_room.room.clone()),
            reshared_projects: rejoined_room
                .reshared_projects
                .iter()
                .map(|project| proto::ResharedProject {
                    id: project.id.to_proto(),
                    collaborators: project
                        .collaborators
                        .iter()
                        .map(|collaborator| collaborator.to_proto())
                        .collect(),
                })
                .collect(),
            rejoined_projects: rejoined_room
                .rejoined_projects
                .iter()
                .map(|rejoined_project| rejoined_project.to_proto())
                .collect(),
        })?;
        room_updated(&rejoined_room.room, &session.peer);

        for project in &rejoined_room.reshared_projects {
            for collaborator in &project.collaborators {
                session
                    .peer
                    .send(
                        collaborator.connection_id,
                        proto::UpdateProjectCollaborator {
                            project_id: project.id.to_proto(),
                            old_peer_id: Some(project.old_connection_id.into()),
                            new_peer_id: Some(session.connection_id.into()),
                        },
                    )
                    .trace_err();
            }

            broadcast(
                Some(session.connection_id),
                project
                    .collaborators
                    .iter()
                    .map(|collaborator| collaborator.connection_id),
                |connection_id| {
                    session.peer.forward_send(
                        session.connection_id,
                        connection_id,
                        proto::UpdateProject {
                            project_id: project.id.to_proto(),
                            worktrees: project.worktrees.clone(),
                        },
                    )
                },
            );
        }

        notify_rejoined_projects(&mut rejoined_room.rejoined_projects, &session)?;

        let rejoined_room = rejoined_room.into_inner();

        room = rejoined_room.room;
        channel = rejoined_room.channel;
    }

    if let Some(channel) = channel {
        channel_updated(
            &channel,
            &room,
            &session.peer,
            &*session.connection_pool().await,
        );
    }

    update_user_contacts(session.user_id(), &session).await?;
    Ok(())
}

fn notify_rejoined_projects(
    rejoined_projects: &mut Vec<RejoinedProject>,
    session: &UserSession,
) -> Result<()> {
    for project in rejoined_projects.iter() {
        for collaborator in &project.collaborators {
            session
                .peer
                .send(
                    collaborator.connection_id,
                    proto::UpdateProjectCollaborator {
                        project_id: project.id.to_proto(),
                        old_peer_id: Some(project.old_connection_id.into()),
                        new_peer_id: Some(session.connection_id.into()),
                    },
                )
                .trace_err();
        }
    }

    for project in rejoined_projects {
        for worktree in mem::take(&mut project.worktrees) {
            #[cfg(any(test, feature = "test-support"))]
            const MAX_CHUNK_SIZE: usize = 2;
            #[cfg(not(any(test, feature = "test-support")))]
            const MAX_CHUNK_SIZE: usize = 256;

            // Stream this worktree's entries.
            let message = proto::UpdateWorktree {
                project_id: project.id.to_proto(),
                worktree_id: worktree.id,
                abs_path: worktree.abs_path.clone(),
                root_name: worktree.root_name,
                updated_entries: worktree.updated_entries,
                removed_entries: worktree.removed_entries,
                scan_id: worktree.scan_id,
                is_last_update: worktree.completed_scan_id == worktree.scan_id,
                updated_repositories: worktree.updated_repositories,
                removed_repositories: worktree.removed_repositories,
            };
            for update in proto::split_worktree_update(message, MAX_CHUNK_SIZE) {
                session.peer.send(session.connection_id, update.clone())?;
            }

            // Stream this worktree's diagnostics.
            for summary in worktree.diagnostic_summaries {
                session.peer.send(
                    session.connection_id,
                    proto::UpdateDiagnosticSummary {
                        project_id: project.id.to_proto(),
                        worktree_id: worktree.id,
                        summary: Some(summary),
                    },
                )?;
            }

            for settings_file in worktree.settings_files {
                session.peer.send(
                    session.connection_id,
                    proto::UpdateWorktreeSettings {
                        project_id: project.id.to_proto(),
                        worktree_id: worktree.id,
                        path: settings_file.path,
                        content: Some(settings_file.content),
                    },
                )?;
            }
        }

        for language_server in &project.language_servers {
            session.peer.send(
                session.connection_id,
                proto::UpdateLanguageServer {
                    project_id: project.id.to_proto(),
                    language_server_id: language_server.id,
                    variant: Some(
                        proto::update_language_server::Variant::DiskBasedDiagnosticsUpdated(
                            proto::LspDiskBasedDiagnosticsUpdated {},
                        ),
                    ),
                },
            )?;
        }
    }
    Ok(())
}

/// leave room disconnects from the room.
async fn leave_room(
    _: proto::LeaveRoom,
    response: Response<proto::LeaveRoom>,
    session: UserSession,
) -> Result<()> {
    leave_room_for_session(&session, session.connection_id).await?;
    response.send(proto::Ack {})?;
    Ok(())
}

/// Updates the permissions of someone else in the room.
async fn set_room_participant_role(
    request: proto::SetRoomParticipantRole,
    response: Response<proto::SetRoomParticipantRole>,
    session: UserSession,
) -> Result<()> {
    let user_id = UserId::from_proto(request.user_id);
    let role = ChannelRole::from(request.role());

    let (live_kit_room, can_publish) = {
        let room = session
            .db()
            .await
            .set_room_participant_role(
                session.user_id(),
                RoomId::from_proto(request.room_id),
                user_id,
                role,
            )
            .await?;

        let live_kit_room = room.live_kit_room.clone();
        let can_publish = ChannelRole::from(request.role()).can_use_microphone();
        room_updated(&room, &session.peer);
        (live_kit_room, can_publish)
    };

    if let Some(live_kit) = session.live_kit_client.as_ref() {
        live_kit
            .update_participant(
                live_kit_room.clone(),
                request.user_id.to_string(),
                live_kit_server::proto::ParticipantPermission {
                    can_subscribe: true,
                    can_publish,
                    can_publish_data: can_publish,
                    hidden: false,
                    recorder: false,
                },
            )
            .await
            .trace_err();
    }

    response.send(proto::Ack {})?;
    Ok(())
}

/// Call someone else into the current room
async fn call(
    request: proto::Call,
    response: Response<proto::Call>,
    session: UserSession,
) -> Result<()> {
    let room_id = RoomId::from_proto(request.room_id);
    let calling_user_id = session.user_id();
    let calling_connection_id = session.connection_id;
    let called_user_id = UserId::from_proto(request.called_user_id);
    let initial_project_id = request.initial_project_id.map(ProjectId::from_proto);
    if !session
        .db()
        .await
        .has_contact(calling_user_id, called_user_id)
        .await?
    {
        return Err(anyhow!("cannot call a user who isn't a contact"))?;
    }

    let incoming_call = {
        let (room, incoming_call) = &mut *session
            .db()
            .await
            .call(
                room_id,
                calling_user_id,
                calling_connection_id,
                called_user_id,
                initial_project_id,
            )
            .await?;
        room_updated(&room, &session.peer);
        mem::take(incoming_call)
    };
    update_user_contacts(called_user_id, &session).await?;

    let mut calls = session
        .connection_pool()
        .await
        .user_connection_ids(called_user_id)
        .map(|connection_id| session.peer.request(connection_id, incoming_call.clone()))
        .collect::<FuturesUnordered<_>>();

    while let Some(call_response) = calls.next().await {
        match call_response.as_ref() {
            Ok(_) => {
                response.send(proto::Ack {})?;
                return Ok(());
            }
            Err(_) => {
                call_response.trace_err();
            }
        }
    }

    {
        let room = session
            .db()
            .await
            .call_failed(room_id, called_user_id)
            .await?;
        room_updated(&room, &session.peer);
    }
    update_user_contacts(called_user_id, &session).await?;

    Err(anyhow!("failed to ring user"))?
}

/// Cancel an outgoing call.
async fn cancel_call(
    request: proto::CancelCall,
    response: Response<proto::CancelCall>,
    session: UserSession,
) -> Result<()> {
    let called_user_id = UserId::from_proto(request.called_user_id);
    let room_id = RoomId::from_proto(request.room_id);
    {
        let room = session
            .db()
            .await
            .cancel_call(room_id, session.connection_id, called_user_id)
            .await?;
        room_updated(&room, &session.peer);
    }

    for connection_id in session
        .connection_pool()
        .await
        .user_connection_ids(called_user_id)
    {
        session
            .peer
            .send(
                connection_id,
                proto::CallCanceled {
                    room_id: room_id.to_proto(),
                },
            )
            .trace_err();
    }
    response.send(proto::Ack {})?;

    update_user_contacts(called_user_id, &session).await?;
    Ok(())
}

/// Decline an incoming call.
async fn decline_call(message: proto::DeclineCall, session: UserSession) -> Result<()> {
    let room_id = RoomId::from_proto(message.room_id);
    {
        let room = session
            .db()
            .await
            .decline_call(Some(room_id), session.user_id())
            .await?
            .ok_or_else(|| anyhow!("failed to decline call"))?;
        room_updated(&room, &session.peer);
    }

    for connection_id in session
        .connection_pool()
        .await
        .user_connection_ids(session.user_id())
    {
        session
            .peer
            .send(
                connection_id,
                proto::CallCanceled {
                    room_id: room_id.to_proto(),
                },
            )
            .trace_err();
    }
    update_user_contacts(session.user_id(), &session).await?;
    Ok(())
}

/// Updates other participants in the room with your current location.
async fn update_participant_location(
    request: proto::UpdateParticipantLocation,
    response: Response<proto::UpdateParticipantLocation>,
    session: UserSession,
) -> Result<()> {
    let room_id = RoomId::from_proto(request.room_id);
    let location = request
        .location
        .ok_or_else(|| anyhow!("invalid location"))?;

    let db = session.db().await;
    let room = db
        .update_room_participant_location(room_id, session.connection_id, location)
        .await?;

    room_updated(&room, &session.peer);
    response.send(proto::Ack {})?;
    Ok(())
}

/// Share a project into the room.
async fn share_project(
    request: proto::ShareProject,
    response: Response<proto::ShareProject>,
    session: UserSession,
) -> Result<()> {
    let (project_id, room) = &*session
        .db()
        .await
        .share_project(
            RoomId::from_proto(request.room_id),
            session.connection_id,
            &request.worktrees,
        )
        .await?;
    response.send(proto::ShareProjectResponse {
        project_id: project_id.to_proto(),
    })?;
    room_updated(&room, &session.peer);

    Ok(())
}

/// Unshare a project from the room.
async fn unshare_project(message: proto::UnshareProject, session: Session) -> Result<()> {
    let project_id = ProjectId::from_proto(message.project_id);
    unshare_project_internal(project_id, &session).await
}

async fn unshare_project_internal(project_id: ProjectId, session: &Session) -> Result<()> {
    let (room, guest_connection_ids) = &*session
        .db()
        .await
        .unshare_project(project_id, session.connection_id)
        .await?;

    let message = proto::UnshareProject {
        project_id: project_id.to_proto(),
    };

    broadcast(
        Some(session.connection_id),
        guest_connection_ids.iter().copied(),
        |conn_id| session.peer.send(conn_id, message.clone()),
    );
    if let Some(room) = room {
        room_updated(room, &session.peer);
    }

    Ok(())
}

/// Share a project into the room.
async fn share_remote_project(
    request: proto::ShareRemoteProject,
    response: Response<proto::ShareRemoteProject>,
    session: DevServerSession,
) -> Result<()> {
    let remote_project = session
        .db()
        .await
        .share_remote_project(
            RemoteProjectId::from_proto(request.remote_project_id),
            session.dev_server_id(),
            session.connection_id,
            &request.worktrees,
        )
        .await?;
    let Some(project_id) = remote_project.project_id else {
        return Err(anyhow!("failed to share remote project"))?;
    };

    for (connection_id, _) in session
        .connection_pool()
        .await
        .channel_connection_ids(ChannelId::from_proto(remote_project.channel_id))
    {
        session
            .peer
            .send(
                connection_id,
                proto::UpdateChannels {
                    remote_projects: vec![remote_project.clone()],
                    ..Default::default()
                },
            )
            .trace_err();
    }

    response.send(proto::ShareProjectResponse { project_id })?;

    Ok(())
}

/// Join someone elses shared project.
async fn join_project(
    request: proto::JoinProject,
    response: Response<proto::JoinProject>,
    session: UserSession,
) -> Result<()> {
    let project_id = ProjectId::from_proto(request.project_id);

    tracing::info!(%project_id, "join project");

    let db = session.db().await;
    let (project, replica_id) = &mut *db
        .join_project(project_id, session.connection_id, session.user_id())
        .await?;
    drop(db);
    tracing::info!(%project_id, "join remote project");
    join_project_internal(response, session, project, replica_id)
}

trait JoinProjectInternalResponse {
    fn send(self, result: proto::JoinProjectResponse) -> Result<()>;
}
impl JoinProjectInternalResponse for Response<proto::JoinProject> {
    fn send(self, result: proto::JoinProjectResponse) -> Result<()> {
        Response::<proto::JoinProject>::send(self, result)
    }
}
impl JoinProjectInternalResponse for Response<proto::JoinHostedProject> {
    fn send(self, result: proto::JoinProjectResponse) -> Result<()> {
        Response::<proto::JoinHostedProject>::send(self, result)
    }
}

fn join_project_internal(
    response: impl JoinProjectInternalResponse,
    session: UserSession,
    project: &mut Project,
    replica_id: &ReplicaId,
) -> Result<()> {
    let collaborators = project
        .collaborators
        .iter()
        .filter(|collaborator| collaborator.connection_id != session.connection_id)
        .map(|collaborator| collaborator.to_proto())
        .collect::<Vec<_>>();
    let project_id = project.id;
    let guest_user_id = session.user_id();

    let worktrees = project
        .worktrees
        .iter()
        .map(|(id, worktree)| proto::WorktreeMetadata {
            id: *id,
            root_name: worktree.root_name.clone(),
            visible: worktree.visible,
            abs_path: worktree.abs_path.clone(),
        })
        .collect::<Vec<_>>();

    for collaborator in &collaborators {
        session
            .peer
            .send(
                collaborator.peer_id.unwrap().into(),
                proto::AddProjectCollaborator {
                    project_id: project_id.to_proto(),
                    collaborator: Some(proto::Collaborator {
                        peer_id: Some(session.connection_id.into()),
                        replica_id: replica_id.0 as u32,
                        user_id: guest_user_id.to_proto(),
                    }),
                },
            )
            .trace_err();
    }

    // First, we send the metadata associated with each worktree.
    response.send(proto::JoinProjectResponse {
        project_id: project.id.0 as u64,
        worktrees: worktrees.clone(),
        replica_id: replica_id.0 as u32,
        collaborators: collaborators.clone(),
        language_servers: project.language_servers.clone(),
        role: project.role.into(), // todo
    })?;

    for (worktree_id, worktree) in mem::take(&mut project.worktrees) {
        #[cfg(any(test, feature = "test-support"))]
        const MAX_CHUNK_SIZE: usize = 2;
        #[cfg(not(any(test, feature = "test-support")))]
        const MAX_CHUNK_SIZE: usize = 256;

        // Stream this worktree's entries.
        let message = proto::UpdateWorktree {
            project_id: project_id.to_proto(),
            worktree_id,
            abs_path: worktree.abs_path.clone(),
            root_name: worktree.root_name,
            updated_entries: worktree.entries,
            removed_entries: Default::default(),
            scan_id: worktree.scan_id,
            is_last_update: worktree.scan_id == worktree.completed_scan_id,
            updated_repositories: worktree.repository_entries.into_values().collect(),
            removed_repositories: Default::default(),
        };
        for update in proto::split_worktree_update(message, MAX_CHUNK_SIZE) {
            session.peer.send(session.connection_id, update.clone())?;
        }

        // Stream this worktree's diagnostics.
        for summary in worktree.diagnostic_summaries {
            session.peer.send(
                session.connection_id,
                proto::UpdateDiagnosticSummary {
                    project_id: project_id.to_proto(),
                    worktree_id: worktree.id,
                    summary: Some(summary),
                },
            )?;
        }

        for settings_file in worktree.settings_files {
            session.peer.send(
                session.connection_id,
                proto::UpdateWorktreeSettings {
                    project_id: project_id.to_proto(),
                    worktree_id: worktree.id,
                    path: settings_file.path,
                    content: Some(settings_file.content),
                },
            )?;
        }
    }

    for language_server in &project.language_servers {
        session.peer.send(
            session.connection_id,
            proto::UpdateLanguageServer {
                project_id: project_id.to_proto(),
                language_server_id: language_server.id,
                variant: Some(
                    proto::update_language_server::Variant::DiskBasedDiagnosticsUpdated(
                        proto::LspDiskBasedDiagnosticsUpdated {},
                    ),
                ),
            },
        )?;
    }

    Ok(())
}

/// Leave someone elses shared project.
async fn leave_project(request: proto::LeaveProject, session: UserSession) -> Result<()> {
    let sender_id = session.connection_id;
    let project_id = ProjectId::from_proto(request.project_id);
    let db = session.db().await;
    if db.is_hosted_project(project_id).await? {
        let project = db.leave_hosted_project(project_id, sender_id).await?;
        project_left(&project, &session);
        return Ok(());
    }

    let (room, project) = &*db.leave_project(project_id, sender_id).await?;
    tracing::info!(
        %project_id,
        host_user_id = ?project.host_user_id,
        host_connection_id = ?project.host_connection_id,
        "leave project"
    );

    project_left(&project, &session);
    if let Some(room) = room {
        room_updated(&room, &session.peer);
    }

    Ok(())
}

async fn join_hosted_project(
    request: proto::JoinHostedProject,
    response: Response<proto::JoinHostedProject>,
    session: UserSession,
) -> Result<()> {
    let (mut project, replica_id) = session
        .db()
        .await
        .join_hosted_project(
            ProjectId(request.project_id as i32),
            session.user_id(),
            session.connection_id,
        )
        .await?;

    join_project_internal(response, session, &mut project, &replica_id)
}

async fn create_remote_project(
    request: proto::CreateRemoteProject,
    response: Response<proto::CreateRemoteProject>,
    session: UserSession,
) -> Result<()> {
    let (channel, remote_project) = session
        .db()
        .await
        .create_remote_project(
            ChannelId(request.channel_id as i32),
            DevServerId(request.dev_server_id as i32),
            &request.name,
            &request.path,
            session.user_id(),
        )
        .await?;

    let projects = session
        .db()
        .await
        .get_remote_projects_for_dev_server(remote_project.dev_server_id)
        .await?;

    let update = proto::UpdateChannels {
        remote_projects: vec![remote_project.to_proto(None)],
        ..Default::default()
    };
    let connection_pool = session.connection_pool().await;
    for (connection_id, role) in connection_pool.channel_connection_ids(channel.root_id()) {
        if role.can_see_all_descendants() {
            session.peer.send(connection_id, update.clone())?;
        }
    }

    let dev_server_id = remote_project.dev_server_id;
    let dev_server_connection_id = connection_pool.dev_server_connection_id(dev_server_id);
    if let Some(dev_server_connection_id) = dev_server_connection_id {
        session.peer.send(
            dev_server_connection_id,
            proto::DevServerInstructions { projects },
        )?;
    }

    response.send(proto::CreateRemoteProjectResponse {
        remote_project: Some(remote_project.to_proto(None)),
    })?;
    Ok(())
}

async fn create_dev_server(
    request: proto::CreateDevServer,
    response: Response<proto::CreateDevServer>,
    session: UserSession,
) -> Result<()> {
    let access_token = auth::random_token();
    let hashed_access_token = auth::hash_access_token(&access_token);

    let (channel, dev_server) = session
        .db()
        .await
        .create_dev_server(
            ChannelId(request.channel_id as i32),
            &request.name,
            &hashed_access_token,
            session.user_id(),
        )
        .await?;

    let update = proto::UpdateChannels {
        dev_servers: vec![dev_server.to_proto(proto::DevServerStatus::Offline)],
        ..Default::default()
    };
    let connection_pool = session.connection_pool().await;
    for (connection_id, role) in connection_pool.channel_connection_ids(channel.root_id()) {
        if role.can_see_channel(channel.visibility) {
            session.peer.send(connection_id, update.clone())?;
        }
    }

    response.send(proto::CreateDevServerResponse {
        dev_server_id: dev_server.id.0 as u64,
        channel_id: request.channel_id,
        access_token: auth::generate_dev_server_token(dev_server.id.0 as usize, access_token),
        name: request.name.clone(),
    })?;
    Ok(())
}

async fn rejoin_remote_projects(
    request: proto::RejoinRemoteProjects,
    response: Response<proto::RejoinRemoteProjects>,
    session: UserSession,
) -> Result<()> {
    let mut rejoined_projects = {
        let db = session.db().await;
        db.rejoin_remote_projects(
            &request.rejoined_projects,
            session.user_id(),
            session.0.connection_id,
        )
        .await?
    };
    notify_rejoined_projects(&mut rejoined_projects, &session)?;

    response.send(proto::RejoinRemoteProjectsResponse {
        rejoined_projects: rejoined_projects
            .into_iter()
            .map(|project| project.to_proto())
            .collect(),
    })
}

async fn reconnect_dev_server(
    request: proto::ReconnectDevServer,
    response: Response<proto::ReconnectDevServer>,
    session: DevServerSession,
) -> Result<()> {
    let reshared_projects = {
        let db = session.db().await;
        db.reshare_remote_projects(
            &request.reshared_projects,
            session.dev_server_id(),
            session.0.connection_id,
        )
        .await?
    };

    for project in &reshared_projects {
        for collaborator in &project.collaborators {
            session
                .peer
                .send(
                    collaborator.connection_id,
                    proto::UpdateProjectCollaborator {
                        project_id: project.id.to_proto(),
                        old_peer_id: Some(project.old_connection_id.into()),
                        new_peer_id: Some(session.connection_id.into()),
                    },
                )
                .trace_err();
        }

        broadcast(
            Some(session.connection_id),
            project
                .collaborators
                .iter()
                .map(|collaborator| collaborator.connection_id),
            |connection_id| {
                session.peer.forward_send(
                    session.connection_id,
                    connection_id,
                    proto::UpdateProject {
                        project_id: project.id.to_proto(),
                        worktrees: project.worktrees.clone(),
                    },
                )
            },
        );
    }

    response.send(proto::ReconnectDevServerResponse {
        reshared_projects: reshared_projects
            .iter()
            .map(|project| proto::ResharedProject {
                id: project.id.to_proto(),
                collaborators: project
                    .collaborators
                    .iter()
                    .map(|collaborator| collaborator.to_proto())
                    .collect(),
            })
            .collect(),
    })?;

    Ok(())
}

async fn shutdown_dev_server(
    _: proto::ShutdownDevServer,
    response: Response<proto::ShutdownDevServer>,
    session: DevServerSession,
) -> Result<()> {
    response.send(proto::Ack {})?;
    let (remote_projects, dev_server) = {
        let dev_server_id = session.dev_server_id();
        let db = session.db().await;
        let remote_projects = db.get_remote_projects_for_dev_server(dev_server_id).await?;
        let dev_server = db.get_dev_server(dev_server_id).await?;
        (remote_projects, dev_server)
    };

    for project_id in remote_projects.iter().filter_map(|p| p.project_id) {
        unshare_project_internal(ProjectId::from_proto(project_id), &session.0).await?;
    }

    let update = proto::UpdateChannels {
        remote_projects,
        dev_servers: vec![dev_server.to_proto(proto::DevServerStatus::Offline)],
        ..Default::default()
    };

    for (connection_id, _) in session
        .connection_pool()
        .await
        .channel_connection_ids(dev_server.channel_id)
    {
        session.peer.send(connection_id, update.clone()).trace_err();
    }

    Ok(())
}

/// Updates other participants with changes to the project
async fn update_project(
    request: proto::UpdateProject,
    response: Response<proto::UpdateProject>,
    session: Session,
) -> Result<()> {
    let project_id = ProjectId::from_proto(request.project_id);
    let (room, guest_connection_ids) = &*session
        .db()
        .await
        .update_project(project_id, session.connection_id, &request.worktrees)
        .await?;
    broadcast(
        Some(session.connection_id),
        guest_connection_ids.iter().copied(),
        |connection_id| {
            session
                .peer
                .forward_send(session.connection_id, connection_id, request.clone())
        },
    );
    if let Some(room) = room {
        room_updated(&room, &session.peer);
    }
    response.send(proto::Ack {})?;

    Ok(())
}

/// Updates other participants with changes to the worktree
async fn update_worktree(
    request: proto::UpdateWorktree,
    response: Response<proto::UpdateWorktree>,
    session: Session,
) -> Result<()> {
    let guest_connection_ids = session
        .db()
        .await
        .update_worktree(&request, session.connection_id)
        .await?;

    broadcast(
        Some(session.connection_id),
        guest_connection_ids.iter().copied(),
        |connection_id| {
            session
                .peer
                .forward_send(session.connection_id, connection_id, request.clone())
        },
    );
    response.send(proto::Ack {})?;
    Ok(())
}

/// Updates other participants with changes to the diagnostics
async fn update_diagnostic_summary(
    message: proto::UpdateDiagnosticSummary,
    session: Session,
) -> Result<()> {
    let guest_connection_ids = session
        .db()
        .await
        .update_diagnostic_summary(&message, session.connection_id)
        .await?;

    broadcast(
        Some(session.connection_id),
        guest_connection_ids.iter().copied(),
        |connection_id| {
            session
                .peer
                .forward_send(session.connection_id, connection_id, message.clone())
        },
    );

    Ok(())
}

/// Updates other participants with changes to the worktree settings
async fn update_worktree_settings(
    message: proto::UpdateWorktreeSettings,
    session: Session,
) -> Result<()> {
    let guest_connection_ids = session
        .db()
        .await
        .update_worktree_settings(&message, session.connection_id)
        .await?;

    broadcast(
        Some(session.connection_id),
        guest_connection_ids.iter().copied(),
        |connection_id| {
            session
                .peer
                .forward_send(session.connection_id, connection_id, message.clone())
        },
    );

    Ok(())
}

/// Notify other participants that a  language server has started.
async fn start_language_server(
    request: proto::StartLanguageServer,
    session: Session,
) -> Result<()> {
    let guest_connection_ids = session
        .db()
        .await
        .start_language_server(&request, session.connection_id)
        .await?;

    broadcast(
        Some(session.connection_id),
        guest_connection_ids.iter().copied(),
        |connection_id| {
            session
                .peer
                .forward_send(session.connection_id, connection_id, request.clone())
        },
    );
    Ok(())
}

/// Notify other participants that a language server has changed.
async fn update_language_server(
    request: proto::UpdateLanguageServer,
    session: Session,
) -> Result<()> {
    let project_id = ProjectId::from_proto(request.project_id);
    let project_connection_ids = session
        .db()
        .await
        .project_connection_ids(project_id, session.connection_id, true)
        .await?;
    broadcast(
        Some(session.connection_id),
        project_connection_ids.iter().copied(),
        |connection_id| {
            session
                .peer
                .forward_send(session.connection_id, connection_id, request.clone())
        },
    );
    Ok(())
}

/// forward a project request to the host. These requests should be read only
/// as guests are allowed to send them.
async fn forward_read_only_project_request<T>(
    request: T,
    response: Response<T>,
    session: UserSession,
) -> Result<()>
where
    T: EntityMessage + RequestMessage,
{
    let project_id = ProjectId::from_proto(request.remote_entity_id());
    let host_connection_id = session
        .db()
        .await
        .host_for_read_only_project_request(project_id, session.connection_id, session.user_id())
        .await?;
    let payload = session
        .peer
        .forward_request(session.connection_id, host_connection_id, request)
        .await?;
    response.send(payload)?;
    Ok(())
}

/// forward a project request to the host. These requests are disallowed
/// for guests.
async fn forward_mutating_project_request<T>(
    request: T,
    response: Response<T>,
    session: UserSession,
) -> Result<()>
where
    T: EntityMessage + RequestMessage,
{
    let project_id = ProjectId::from_proto(request.remote_entity_id());
    let host_connection_id = session
        .db()
        .await
        .host_for_mutating_project_request(project_id, session.connection_id, session.user_id())
        .await?;
    let payload = session
        .peer
        .forward_request(session.connection_id, host_connection_id, request)
        .await?;
    response.send(payload)?;
    Ok(())
}

/// Notify other participants that a new buffer has been created
async fn create_buffer_for_peer(
    request: proto::CreateBufferForPeer,
    session: Session,
) -> Result<()> {
    session
        .db()
        .await
        .check_user_is_project_host(
            ProjectId::from_proto(request.project_id),
            session.connection_id,
        )
        .await?;
    let peer_id = request.peer_id.ok_or_else(|| anyhow!("invalid peer id"))?;
    session
        .peer
        .forward_send(session.connection_id, peer_id.into(), request)?;
    Ok(())
}

/// Notify other participants that a buffer has been updated. This is
/// allowed for guests as long as the update is limited to selections.
async fn update_buffer(
    request: proto::UpdateBuffer,
    response: Response<proto::UpdateBuffer>,
    session: Session,
) -> Result<()> {
    let project_id = ProjectId::from_proto(request.project_id);
    let mut capability = Capability::ReadOnly;

    for op in request.operations.iter() {
        match op.variant {
            None | Some(proto::operation::Variant::UpdateSelections(_)) => {}
            Some(_) => capability = Capability::ReadWrite,
        }
    }

    let host = {
        let guard = session
            .db()
            .await
            .connections_for_buffer_update(
                project_id,
                session.principal_id(),
                session.connection_id,
                capability,
            )
            .await?;

        let (host, guests) = &*guard;

        broadcast(
            Some(session.connection_id),
            guests.clone(),
            |connection_id| {
                session
                    .peer
                    .forward_send(session.connection_id, connection_id, request.clone())
            },
        );

        *host
    };

    if host != session.connection_id {
        session
            .peer
            .forward_request(session.connection_id, host, request.clone())
            .await?;
    }

    response.send(proto::Ack {})?;
    Ok(())
}

/// Notify other participants that a project has been updated.
async fn broadcast_project_message_from_host<T: EntityMessage<Entity = ShareProject>>(
    request: T,
    session: Session,
) -> Result<()> {
    let project_id = ProjectId::from_proto(request.remote_entity_id());
    let project_connection_ids = session
        .db()
        .await
        .project_connection_ids(project_id, session.connection_id, false)
        .await?;

    broadcast(
        Some(session.connection_id),
        project_connection_ids.iter().copied(),
        |connection_id| {
            session
                .peer
                .forward_send(session.connection_id, connection_id, request.clone())
        },
    );
    Ok(())
}

/// Start following another user in a call.
async fn follow(
    request: proto::Follow,
    response: Response<proto::Follow>,
    session: UserSession,
) -> Result<()> {
    let room_id = RoomId::from_proto(request.room_id);
    let project_id = request.project_id.map(ProjectId::from_proto);
    let leader_id = request
        .leader_id
        .ok_or_else(|| anyhow!("invalid leader id"))?
        .into();
    let follower_id = session.connection_id;

    session
        .db()
        .await
        .check_room_participants(room_id, leader_id, session.connection_id)
        .await?;

    let response_payload = session
        .peer
        .forward_request(session.connection_id, leader_id, request)
        .await?;
    response.send(response_payload)?;

    if let Some(project_id) = project_id {
        let room = session
            .db()
            .await
            .follow(room_id, project_id, leader_id, follower_id)
            .await?;
        room_updated(&room, &session.peer);
    }

    Ok(())
}

/// Stop following another user in a call.
async fn unfollow(request: proto::Unfollow, session: UserSession) -> Result<()> {
    let room_id = RoomId::from_proto(request.room_id);
    let project_id = request.project_id.map(ProjectId::from_proto);
    let leader_id = request
        .leader_id
        .ok_or_else(|| anyhow!("invalid leader id"))?
        .into();
    let follower_id = session.connection_id;

    session
        .db()
        .await
        .check_room_participants(room_id, leader_id, session.connection_id)
        .await?;

    session
        .peer
        .forward_send(session.connection_id, leader_id, request)?;

    if let Some(project_id) = project_id {
        let room = session
            .db()
            .await
            .unfollow(room_id, project_id, leader_id, follower_id)
            .await?;
        room_updated(&room, &session.peer);
    }

    Ok(())
}

/// Notify everyone following you of your current location.
async fn update_followers(request: proto::UpdateFollowers, session: UserSession) -> Result<()> {
    let room_id = RoomId::from_proto(request.room_id);
    let database = session.db.lock().await;

    let connection_ids = if let Some(project_id) = request.project_id {
        let project_id = ProjectId::from_proto(project_id);
        database
            .project_connection_ids(project_id, session.connection_id, true)
            .await?
    } else {
        database
            .room_connection_ids(room_id, session.connection_id)
            .await?
    };

    // For now, don't send view update messages back to that view's current leader.
    let peer_id_to_omit = request.variant.as_ref().and_then(|variant| match variant {
        proto::update_followers::Variant::UpdateView(payload) => payload.leader_id,
        _ => None,
    });

    for connection_id in connection_ids.iter().cloned() {
        if Some(connection_id.into()) != peer_id_to_omit && connection_id != session.connection_id {
            session
                .peer
                .forward_send(session.connection_id, connection_id, request.clone())?;
        }
    }
    Ok(())
}

/// Get public data about users.
async fn get_users(
    request: proto::GetUsers,
    response: Response<proto::GetUsers>,
    session: Session,
) -> Result<()> {
    let user_ids = request
        .user_ids
        .into_iter()
        .map(UserId::from_proto)
        .collect();
    let users = session
        .db()
        .await
        .get_users_by_ids(user_ids)
        .await?
        .into_iter()
        .map(|user| proto::User {
            id: user.id.to_proto(),
            avatar_url: format!("https://github.com/{}.png?size=128", user.github_login),
            github_login: user.github_login,
        })
        .collect();
    response.send(proto::UsersResponse { users })?;
    Ok(())
}

/// Search for users (to invite) buy Github login
async fn fuzzy_search_users(
    request: proto::FuzzySearchUsers,
    response: Response<proto::FuzzySearchUsers>,
    session: UserSession,
) -> Result<()> {
    let query = request.query;
    let users = match query.len() {
        0 => vec![],
        1 | 2 => session
            .db()
            .await
            .get_user_by_github_login(&query)
            .await?
            .into_iter()
            .collect(),
        _ => session.db().await.fuzzy_search_users(&query, 10).await?,
    };
    let users = users
        .into_iter()
        .filter(|user| user.id != session.user_id())
        .map(|user| proto::User {
            id: user.id.to_proto(),
            avatar_url: format!("https://github.com/{}.png?size=128", user.github_login),
            github_login: user.github_login,
        })
        .collect();
    response.send(proto::UsersResponse { users })?;
    Ok(())
}

/// Send a contact request to another user.
async fn request_contact(
    request: proto::RequestContact,
    response: Response<proto::RequestContact>,
    session: UserSession,
) -> Result<()> {
    let requester_id = session.user_id();
    let responder_id = UserId::from_proto(request.responder_id);
    if requester_id == responder_id {
        return Err(anyhow!("cannot add yourself as a contact"))?;
    }

    let notifications = session
        .db()
        .await
        .send_contact_request(requester_id, responder_id)
        .await?;

    // Update outgoing contact requests of requester
    let mut update = proto::UpdateContacts::default();
    update.outgoing_requests.push(responder_id.to_proto());
    for connection_id in session
        .connection_pool()
        .await
        .user_connection_ids(requester_id)
    {
        session.peer.send(connection_id, update.clone())?;
    }

    // Update incoming contact requests of responder
    let mut update = proto::UpdateContacts::default();
    update
        .incoming_requests
        .push(proto::IncomingContactRequest {
            requester_id: requester_id.to_proto(),
        });
    let connection_pool = session.connection_pool().await;
    for connection_id in connection_pool.user_connection_ids(responder_id) {
        session.peer.send(connection_id, update.clone())?;
    }

    send_notifications(&connection_pool, &session.peer, notifications);

    response.send(proto::Ack {})?;
    Ok(())
}

/// Accept or decline a contact request
async fn respond_to_contact_request(
    request: proto::RespondToContactRequest,
    response: Response<proto::RespondToContactRequest>,
    session: UserSession,
) -> Result<()> {
    let responder_id = session.user_id();
    let requester_id = UserId::from_proto(request.requester_id);
    let db = session.db().await;
    if request.response == proto::ContactRequestResponse::Dismiss as i32 {
        db.dismiss_contact_notification(responder_id, requester_id)
            .await?;
    } else {
        let accept = request.response == proto::ContactRequestResponse::Accept as i32;

        let notifications = db
            .respond_to_contact_request(responder_id, requester_id, accept)
            .await?;
        let requester_busy = db.is_user_busy(requester_id).await?;
        let responder_busy = db.is_user_busy(responder_id).await?;

        let pool = session.connection_pool().await;
        // Update responder with new contact
        let mut update = proto::UpdateContacts::default();
        if accept {
            update
                .contacts
                .push(contact_for_user(requester_id, requester_busy, &pool));
        }
        update
            .remove_incoming_requests
            .push(requester_id.to_proto());
        for connection_id in pool.user_connection_ids(responder_id) {
            session.peer.send(connection_id, update.clone())?;
        }

        // Update requester with new contact
        let mut update = proto::UpdateContacts::default();
        if accept {
            update
                .contacts
                .push(contact_for_user(responder_id, responder_busy, &pool));
        }
        update
            .remove_outgoing_requests
            .push(responder_id.to_proto());

        for connection_id in pool.user_connection_ids(requester_id) {
            session.peer.send(connection_id, update.clone())?;
        }

        send_notifications(&pool, &session.peer, notifications);
    }

    response.send(proto::Ack {})?;
    Ok(())
}

/// Remove a contact.
async fn remove_contact(
    request: proto::RemoveContact,
    response: Response<proto::RemoveContact>,
    session: UserSession,
) -> Result<()> {
    let requester_id = session.user_id();
    let responder_id = UserId::from_proto(request.user_id);
    let db = session.db().await;
    let (contact_accepted, deleted_notification_id) =
        db.remove_contact(requester_id, responder_id).await?;

    let pool = session.connection_pool().await;
    // Update outgoing contact requests of requester
    let mut update = proto::UpdateContacts::default();
    if contact_accepted {
        update.remove_contacts.push(responder_id.to_proto());
    } else {
        update
            .remove_outgoing_requests
            .push(responder_id.to_proto());
    }
    for connection_id in pool.user_connection_ids(requester_id) {
        session.peer.send(connection_id, update.clone())?;
    }

    // Update incoming contact requests of responder
    let mut update = proto::UpdateContacts::default();
    if contact_accepted {
        update.remove_contacts.push(requester_id.to_proto());
    } else {
        update
            .remove_incoming_requests
            .push(requester_id.to_proto());
    }
    for connection_id in pool.user_connection_ids(responder_id) {
        session.peer.send(connection_id, update.clone())?;
        if let Some(notification_id) = deleted_notification_id {
            session.peer.send(
                connection_id,
                proto::DeleteNotification {
                    notification_id: notification_id.to_proto(),
                },
            )?;
        }
    }

    response.send(proto::Ack {})?;
    Ok(())
}

/// Creates a new channel.
async fn create_channel(
    request: proto::CreateChannel,
    response: Response<proto::CreateChannel>,
    session: UserSession,
) -> Result<()> {
    let db = session.db().await;

    let parent_id = request.parent_id.map(|id| ChannelId::from_proto(id));
    let (channel, membership) = db
        .create_channel(&request.name, parent_id, session.user_id())
        .await?;

    let root_id = channel.root_id();
    let channel = Channel::from_model(channel);

    response.send(proto::CreateChannelResponse {
        channel: Some(channel.to_proto()),
        parent_id: request.parent_id,
    })?;

    let mut connection_pool = session.connection_pool().await;
    if let Some(membership) = membership {
        connection_pool.subscribe_to_channel(
            membership.user_id,
            membership.channel_id,
            membership.role,
        );
        let update = proto::UpdateUserChannels {
            channel_memberships: vec![proto::ChannelMembership {
                channel_id: membership.channel_id.to_proto(),
                role: membership.role.into(),
            }],
            ..Default::default()
        };
        for connection_id in connection_pool.user_connection_ids(membership.user_id) {
            session.peer.send(connection_id, update.clone())?;
        }
    }

    for (connection_id, role) in connection_pool.channel_connection_ids(root_id) {
        if !role.can_see_channel(channel.visibility) {
            continue;
        }

        let update = proto::UpdateChannels {
            channels: vec![channel.to_proto()],
            ..Default::default()
        };
        session.peer.send(connection_id, update.clone())?;
    }

    Ok(())
}

/// Delete a channel
async fn delete_channel(
    request: proto::DeleteChannel,
    response: Response<proto::DeleteChannel>,
    session: UserSession,
) -> Result<()> {
    let db = session.db().await;

    let channel_id = request.channel_id;
    let (root_channel, removed_channels) = db
        .delete_channel(ChannelId::from_proto(channel_id), session.user_id())
        .await?;
    response.send(proto::Ack {})?;

    // Notify members of removed channels
    let mut update = proto::UpdateChannels::default();
    update
        .delete_channels
        .extend(removed_channels.into_iter().map(|id| id.to_proto()));

    let connection_pool = session.connection_pool().await;
    for (connection_id, _) in connection_pool.channel_connection_ids(root_channel) {
        session.peer.send(connection_id, update.clone())?;
    }

    Ok(())
}

/// Invite someone to join a channel.
async fn invite_channel_member(
    request: proto::InviteChannelMember,
    response: Response<proto::InviteChannelMember>,
    session: UserSession,
) -> Result<()> {
    let db = session.db().await;
    let channel_id = ChannelId::from_proto(request.channel_id);
    let invitee_id = UserId::from_proto(request.user_id);
    let InviteMemberResult {
        channel,
        notifications,
    } = db
        .invite_channel_member(
            channel_id,
            invitee_id,
            session.user_id(),
            request.role().into(),
        )
        .await?;

    let update = proto::UpdateChannels {
        channel_invitations: vec![channel.to_proto()],
        ..Default::default()
    };

    let connection_pool = session.connection_pool().await;
    for connection_id in connection_pool.user_connection_ids(invitee_id) {
        session.peer.send(connection_id, update.clone())?;
    }

    send_notifications(&connection_pool, &session.peer, notifications);

    response.send(proto::Ack {})?;
    Ok(())
}

/// remove someone from a channel
async fn remove_channel_member(
    request: proto::RemoveChannelMember,
    response: Response<proto::RemoveChannelMember>,
    session: UserSession,
) -> Result<()> {
    let db = session.db().await;
    let channel_id = ChannelId::from_proto(request.channel_id);
    let member_id = UserId::from_proto(request.user_id);

    let RemoveChannelMemberResult {
        membership_update,
        notification_id,
    } = db
        .remove_channel_member(channel_id, member_id, session.user_id())
        .await?;

    let mut connection_pool = session.connection_pool().await;
    notify_membership_updated(
        &mut connection_pool,
        membership_update,
        member_id,
        &session.peer,
    );
    for connection_id in connection_pool.user_connection_ids(member_id) {
        if let Some(notification_id) = notification_id {
            session
                .peer
                .send(
                    connection_id,
                    proto::DeleteNotification {
                        notification_id: notification_id.to_proto(),
                    },
                )
                .trace_err();
        }
    }

    response.send(proto::Ack {})?;
    Ok(())
}

/// Toggle the channel between public and private.
/// Care is taken to maintain the invariant that public channels only descend from public channels,
/// (though members-only channels can appear at any point in the hierarchy).
async fn set_channel_visibility(
    request: proto::SetChannelVisibility,
    response: Response<proto::SetChannelVisibility>,
    session: UserSession,
) -> Result<()> {
    let db = session.db().await;
    let channel_id = ChannelId::from_proto(request.channel_id);
    let visibility = request.visibility().into();

    let channel_model = db
        .set_channel_visibility(channel_id, visibility, session.user_id())
        .await?;
    let root_id = channel_model.root_id();
    let channel = Channel::from_model(channel_model);

    let mut connection_pool = session.connection_pool().await;
    for (user_id, role) in connection_pool
        .channel_user_ids(root_id)
        .collect::<Vec<_>>()
        .into_iter()
    {
        let update = if role.can_see_channel(channel.visibility) {
            connection_pool.subscribe_to_channel(user_id, channel_id, role);
            proto::UpdateChannels {
                channels: vec![channel.to_proto()],
                ..Default::default()
            }
        } else {
            connection_pool.unsubscribe_from_channel(&user_id, &channel_id);
            proto::UpdateChannels {
                delete_channels: vec![channel.id.to_proto()],
                ..Default::default()
            }
        };

        for connection_id in connection_pool.user_connection_ids(user_id) {
            session.peer.send(connection_id, update.clone())?;
        }
    }

    response.send(proto::Ack {})?;
    Ok(())
}

/// Alter the role for a user in the channel.
async fn set_channel_member_role(
    request: proto::SetChannelMemberRole,
    response: Response<proto::SetChannelMemberRole>,
    session: UserSession,
) -> Result<()> {
    let db = session.db().await;
    let channel_id = ChannelId::from_proto(request.channel_id);
    let member_id = UserId::from_proto(request.user_id);
    let result = db
        .set_channel_member_role(
            channel_id,
            session.user_id(),
            member_id,
            request.role().into(),
        )
        .await?;

    match result {
        db::SetMemberRoleResult::MembershipUpdated(membership_update) => {
            let mut connection_pool = session.connection_pool().await;
            notify_membership_updated(
                &mut connection_pool,
                membership_update,
                member_id,
                &session.peer,
            )
        }
        db::SetMemberRoleResult::InviteUpdated(channel) => {
            let update = proto::UpdateChannels {
                channel_invitations: vec![channel.to_proto()],
                ..Default::default()
            };

            for connection_id in session
                .connection_pool()
                .await
                .user_connection_ids(member_id)
            {
                session.peer.send(connection_id, update.clone())?;
            }
        }
    }

    response.send(proto::Ack {})?;
    Ok(())
}

/// Change the name of a channel
async fn rename_channel(
    request: proto::RenameChannel,
    response: Response<proto::RenameChannel>,
    session: UserSession,
) -> Result<()> {
    let db = session.db().await;
    let channel_id = ChannelId::from_proto(request.channel_id);
    let channel_model = db
        .rename_channel(channel_id, session.user_id(), &request.name)
        .await?;
    let root_id = channel_model.root_id();
    let channel = Channel::from_model(channel_model);

    response.send(proto::RenameChannelResponse {
        channel: Some(channel.to_proto()),
    })?;

    let connection_pool = session.connection_pool().await;
    let update = proto::UpdateChannels {
        channels: vec![channel.to_proto()],
        ..Default::default()
    };
    for (connection_id, role) in connection_pool.channel_connection_ids(root_id) {
        if role.can_see_channel(channel.visibility) {
            session.peer.send(connection_id, update.clone())?;
        }
    }

    Ok(())
}

/// Move a channel to a new parent.
async fn move_channel(
    request: proto::MoveChannel,
    response: Response<proto::MoveChannel>,
    session: UserSession,
) -> Result<()> {
    let channel_id = ChannelId::from_proto(request.channel_id);
    let to = ChannelId::from_proto(request.to);

    let (root_id, channels) = session
        .db()
        .await
        .move_channel(channel_id, to, session.user_id())
        .await?;

    let connection_pool = session.connection_pool().await;
    for (connection_id, role) in connection_pool.channel_connection_ids(root_id) {
        let channels = channels
            .iter()
            .filter_map(|channel| {
                if role.can_see_channel(channel.visibility) {
                    Some(channel.to_proto())
                } else {
                    None
                }
            })
            .collect::<Vec<_>>();
        if channels.is_empty() {
            continue;
        }

        let update = proto::UpdateChannels {
            channels,
            ..Default::default()
        };

        session.peer.send(connection_id, update.clone())?;
    }

    response.send(Ack {})?;
    Ok(())
}

/// Get the list of channel members
async fn get_channel_members(
    request: proto::GetChannelMembers,
    response: Response<proto::GetChannelMembers>,
    session: UserSession,
) -> Result<()> {
    let db = session.db().await;
    let channel_id = ChannelId::from_proto(request.channel_id);
    let members = db
        .get_channel_participant_details(channel_id, session.user_id())
        .await?;
    response.send(proto::GetChannelMembersResponse { members })?;
    Ok(())
}

/// Accept or decline a channel invitation.
async fn respond_to_channel_invite(
    request: proto::RespondToChannelInvite,
    response: Response<proto::RespondToChannelInvite>,
    session: UserSession,
) -> Result<()> {
    let db = session.db().await;
    let channel_id = ChannelId::from_proto(request.channel_id);
    let RespondToChannelInvite {
        membership_update,
        notifications,
    } = db
        .respond_to_channel_invite(channel_id, session.user_id(), request.accept)
        .await?;

    let mut connection_pool = session.connection_pool().await;
    if let Some(membership_update) = membership_update {
        notify_membership_updated(
            &mut connection_pool,
            membership_update,
            session.user_id(),
            &session.peer,
        );
    } else {
        let update = proto::UpdateChannels {
            remove_channel_invitations: vec![channel_id.to_proto()],
            ..Default::default()
        };

        for connection_id in connection_pool.user_connection_ids(session.user_id()) {
            session.peer.send(connection_id, update.clone())?;
        }
    };

    send_notifications(&connection_pool, &session.peer, notifications);

    response.send(proto::Ack {})?;

    Ok(())
}

/// Join the channels' room
async fn join_channel(
    request: proto::JoinChannel,
    response: Response<proto::JoinChannel>,
    session: UserSession,
) -> Result<()> {
    let channel_id = ChannelId::from_proto(request.channel_id);
    join_channel_internal(channel_id, Box::new(response), session).await
}

trait JoinChannelInternalResponse {
    fn send(self, result: proto::JoinRoomResponse) -> Result<()>;
}
impl JoinChannelInternalResponse for Response<proto::JoinChannel> {
    fn send(self, result: proto::JoinRoomResponse) -> Result<()> {
        Response::<proto::JoinChannel>::send(self, result)
    }
}
impl JoinChannelInternalResponse for Response<proto::JoinRoom> {
    fn send(self, result: proto::JoinRoomResponse) -> Result<()> {
        Response::<proto::JoinRoom>::send(self, result)
    }
}

async fn join_channel_internal(
    channel_id: ChannelId,
    response: Box<impl JoinChannelInternalResponse>,
    session: UserSession,
) -> Result<()> {
    let joined_room = {
        let mut db = session.db().await;
        // If zed quits without leaving the room, and the user re-opens zed before the
        // RECONNECT_TIMEOUT, we need to make sure that we kick the user out of the previous
        // room they were in.
        if let Some(connection) = db.stale_room_connection(session.user_id()).await? {
            tracing::info!(
                stale_connection_id = %connection,
                "cleaning up stale connection",
            );
            drop(db);
            leave_room_for_session(&session, connection).await?;
            db = session.db().await;
        }

        let (joined_room, membership_updated, role) = db
            .join_channel(channel_id, session.user_id(), session.connection_id)
            .await?;

        let live_kit_connection_info = session.live_kit_client.as_ref().and_then(|live_kit| {
            let (can_publish, token) = if role == ChannelRole::Guest {
                (
                    false,
                    live_kit
                        .guest_token(
                            &joined_room.room.live_kit_room,
                            &session.user_id().to_string(),
                        )
                        .trace_err()?,
                )
            } else {
                (
                    true,
                    live_kit
                        .room_token(
                            &joined_room.room.live_kit_room,
                            &session.user_id().to_string(),
                        )
                        .trace_err()?,
                )
            };

            Some(LiveKitConnectionInfo {
                server_url: live_kit.url().into(),
                token,
                can_publish,
            })
        });

        response.send(proto::JoinRoomResponse {
            room: Some(joined_room.room.clone()),
            channel_id: joined_room
                .channel
                .as_ref()
                .map(|channel| channel.id.to_proto()),
            live_kit_connection_info,
        })?;

        let mut connection_pool = session.connection_pool().await;
        if let Some(membership_updated) = membership_updated {
            notify_membership_updated(
                &mut connection_pool,
                membership_updated,
                session.user_id(),
                &session.peer,
            );
        }

        room_updated(&joined_room.room, &session.peer);

        joined_room
    };

    channel_updated(
        &joined_room
            .channel
            .ok_or_else(|| anyhow!("channel not returned"))?,
        &joined_room.room,
        &session.peer,
        &*session.connection_pool().await,
    );

    update_user_contacts(session.user_id(), &session).await?;
    Ok(())
}

/// Start editing the channel notes
async fn join_channel_buffer(
    request: proto::JoinChannelBuffer,
    response: Response<proto::JoinChannelBuffer>,
    session: UserSession,
) -> Result<()> {
    let db = session.db().await;
    let channel_id = ChannelId::from_proto(request.channel_id);

    let open_response = db
        .join_channel_buffer(channel_id, session.user_id(), session.connection_id)
        .await?;

    let collaborators = open_response.collaborators.clone();
    response.send(open_response)?;

    let update = UpdateChannelBufferCollaborators {
        channel_id: channel_id.to_proto(),
        collaborators: collaborators.clone(),
    };
    channel_buffer_updated(
        session.connection_id,
        collaborators
            .iter()
            .filter_map(|collaborator| Some(collaborator.peer_id?.into())),
        &update,
        &session.peer,
    );

    Ok(())
}

/// Edit the channel notes
async fn update_channel_buffer(
    request: proto::UpdateChannelBuffer,
    session: UserSession,
) -> Result<()> {
    let db = session.db().await;
    let channel_id = ChannelId::from_proto(request.channel_id);

    let (collaborators, non_collaborators, epoch, version) = db
        .update_channel_buffer(channel_id, session.user_id(), &request.operations)
        .await?;

    channel_buffer_updated(
        session.connection_id,
        collaborators,
        &proto::UpdateChannelBuffer {
            channel_id: channel_id.to_proto(),
            operations: request.operations,
        },
        &session.peer,
    );

    let pool = &*session.connection_pool().await;

    broadcast(
        None,
        non_collaborators
            .iter()
            .flat_map(|user_id| pool.user_connection_ids(*user_id)),
        |peer_id| {
            session.peer.send(
                peer_id,
                proto::UpdateChannels {
                    latest_channel_buffer_versions: vec![proto::ChannelBufferVersion {
                        channel_id: channel_id.to_proto(),
                        epoch: epoch as u64,
                        version: version.clone(),
                    }],
                    ..Default::default()
                },
            )
        },
    );

    Ok(())
}

/// Rejoin the channel notes after a connection blip
async fn rejoin_channel_buffers(
    request: proto::RejoinChannelBuffers,
    response: Response<proto::RejoinChannelBuffers>,
    session: UserSession,
) -> Result<()> {
    let db = session.db().await;
    let buffers = db
        .rejoin_channel_buffers(&request.buffers, session.user_id(), session.connection_id)
        .await?;

    for rejoined_buffer in &buffers {
        let collaborators_to_notify = rejoined_buffer
            .buffer
            .collaborators
            .iter()
            .filter_map(|c| Some(c.peer_id?.into()));
        channel_buffer_updated(
            session.connection_id,
            collaborators_to_notify,
            &proto::UpdateChannelBufferCollaborators {
                channel_id: rejoined_buffer.buffer.channel_id,
                collaborators: rejoined_buffer.buffer.collaborators.clone(),
            },
            &session.peer,
        );
    }

    response.send(proto::RejoinChannelBuffersResponse {
        buffers: buffers.into_iter().map(|b| b.buffer).collect(),
    })?;

    Ok(())
}

/// Stop editing the channel notes
async fn leave_channel_buffer(
    request: proto::LeaveChannelBuffer,
    response: Response<proto::LeaveChannelBuffer>,
    session: UserSession,
) -> Result<()> {
    let db = session.db().await;
    let channel_id = ChannelId::from_proto(request.channel_id);

    let left_buffer = db
        .leave_channel_buffer(channel_id, session.connection_id)
        .await?;

    response.send(Ack {})?;

    channel_buffer_updated(
        session.connection_id,
        left_buffer.connections,
        &proto::UpdateChannelBufferCollaborators {
            channel_id: channel_id.to_proto(),
            collaborators: left_buffer.collaborators,
        },
        &session.peer,
    );

    Ok(())
}

fn channel_buffer_updated<T: EnvelopedMessage>(
    sender_id: ConnectionId,
    collaborators: impl IntoIterator<Item = ConnectionId>,
    message: &T,
    peer: &Peer,
) {
    broadcast(Some(sender_id), collaborators, |peer_id| {
        peer.send(peer_id, message.clone())
    });
}

fn send_notifications(
    connection_pool: &ConnectionPool,
    peer: &Peer,
    notifications: db::NotificationBatch,
) {
    for (user_id, notification) in notifications {
        for connection_id in connection_pool.user_connection_ids(user_id) {
            if let Err(error) = peer.send(
                connection_id,
                proto::AddNotification {
                    notification: Some(notification.clone()),
                },
            ) {
                tracing::error!(
                    "failed to send notification to {:?} {}",
                    connection_id,
                    error
                );
            }
        }
    }
}

/// Send a message to the channel
async fn send_channel_message(
    request: proto::SendChannelMessage,
    response: Response<proto::SendChannelMessage>,
    session: UserSession,
) -> Result<()> {
    // Validate the message body.
    let body = request.body.trim().to_string();
    if body.len() > MAX_MESSAGE_LEN {
        return Err(anyhow!("message is too long"))?;
    }
    if body.is_empty() {
        return Err(anyhow!("message can't be blank"))?;
    }

    // TODO: adjust mentions if body is trimmed

    let timestamp = OffsetDateTime::now_utc();
    let nonce = request
        .nonce
        .ok_or_else(|| anyhow!("nonce can't be blank"))?;

    let channel_id = ChannelId::from_proto(request.channel_id);
    let CreatedChannelMessage {
        message_id,
        participant_connection_ids,
        channel_members,
        notifications,
    } = session
        .db()
        .await
        .create_channel_message(
            channel_id,
            session.user_id(),
            &body,
            &request.mentions,
            timestamp,
            nonce.clone().into(),
            match request.reply_to_message_id {
                Some(reply_to_message_id) => Some(MessageId::from_proto(reply_to_message_id)),
                None => None,
            },
        )
        .await?;

    let message = proto::ChannelMessage {
        sender_id: session.user_id().to_proto(),
        id: message_id.to_proto(),
        body,
        mentions: request.mentions,
        timestamp: timestamp.unix_timestamp() as u64,
        nonce: Some(nonce),
        reply_to_message_id: request.reply_to_message_id,
        edited_at: None,
    };
    broadcast(
        Some(session.connection_id),
        participant_connection_ids,
        |connection| {
            session.peer.send(
                connection,
                proto::ChannelMessageSent {
                    channel_id: channel_id.to_proto(),
                    message: Some(message.clone()),
                },
            )
        },
    );
    response.send(proto::SendChannelMessageResponse {
        message: Some(message),
    })?;

    let pool = &*session.connection_pool().await;
    broadcast(
        None,
        channel_members
            .iter()
            .flat_map(|user_id| pool.user_connection_ids(*user_id)),
        |peer_id| {
            session.peer.send(
                peer_id,
                proto::UpdateChannels {
                    latest_channel_message_ids: vec![proto::ChannelMessageId {
                        channel_id: channel_id.to_proto(),
                        message_id: message_id.to_proto(),
                    }],
                    ..Default::default()
                },
            )
        },
    );
    send_notifications(pool, &session.peer, notifications);

    Ok(())
}

/// Delete a channel message
async fn remove_channel_message(
    request: proto::RemoveChannelMessage,
    response: Response<proto::RemoveChannelMessage>,
    session: UserSession,
) -> Result<()> {
    let channel_id = ChannelId::from_proto(request.channel_id);
    let message_id = MessageId::from_proto(request.message_id);
    let (connection_ids, existing_notification_ids) = session
        .db()
        .await
        .remove_channel_message(channel_id, message_id, session.user_id())
        .await?;

    broadcast(
        Some(session.connection_id),
        connection_ids,
        move |connection| {
            session.peer.send(connection, request.clone())?;

            for notification_id in &existing_notification_ids {
                session.peer.send(
                    connection,
                    proto::DeleteNotification {
                        notification_id: (*notification_id).to_proto(),
                    },
                )?;
            }

            Ok(())
        },
    );
    response.send(proto::Ack {})?;
    Ok(())
}

async fn update_channel_message(
    request: proto::UpdateChannelMessage,
    response: Response<proto::UpdateChannelMessage>,
    session: UserSession,
) -> Result<()> {
    let channel_id = ChannelId::from_proto(request.channel_id);
    let message_id = MessageId::from_proto(request.message_id);
    let updated_at = OffsetDateTime::now_utc();
    let UpdatedChannelMessage {
        message_id,
        participant_connection_ids,
        notifications,
        reply_to_message_id,
        timestamp,
        deleted_mention_notification_ids,
        updated_mention_notifications,
    } = session
        .db()
        .await
        .update_channel_message(
            channel_id,
            message_id,
            session.user_id(),
            request.body.as_str(),
            &request.mentions,
            updated_at,
        )
        .await?;

    let nonce = request
        .nonce
        .clone()
        .ok_or_else(|| anyhow!("nonce can't be blank"))?;

    let message = proto::ChannelMessage {
        sender_id: session.user_id().to_proto(),
        id: message_id.to_proto(),
        body: request.body.clone(),
        mentions: request.mentions.clone(),
        timestamp: timestamp.assume_utc().unix_timestamp() as u64,
        nonce: Some(nonce),
        reply_to_message_id: reply_to_message_id.map(|id| id.to_proto()),
        edited_at: Some(updated_at.unix_timestamp() as u64),
    };

    response.send(proto::Ack {})?;

    let pool = &*session.connection_pool().await;
    broadcast(
        Some(session.connection_id),
        participant_connection_ids,
        |connection| {
            session.peer.send(
                connection,
                proto::ChannelMessageUpdate {
                    channel_id: channel_id.to_proto(),
                    message: Some(message.clone()),
                },
            )?;

            for notification_id in &deleted_mention_notification_ids {
                session.peer.send(
                    connection,
                    proto::DeleteNotification {
                        notification_id: (*notification_id).to_proto(),
                    },
                )?;
            }

            for notification in &updated_mention_notifications {
                session.peer.send(
                    connection,
                    proto::UpdateNotification {
                        notification: Some(notification.clone()),
                    },
                )?;
            }

            Ok(())
        },
    );

    send_notifications(pool, &session.peer, notifications);

    Ok(())
}

/// Mark a channel message as read
async fn acknowledge_channel_message(
    request: proto::AckChannelMessage,
    session: UserSession,
) -> Result<()> {
    let channel_id = ChannelId::from_proto(request.channel_id);
    let message_id = MessageId::from_proto(request.message_id);
    let notifications = session
        .db()
        .await
        .observe_channel_message(channel_id, session.user_id(), message_id)
        .await?;
    send_notifications(
        &*session.connection_pool().await,
        &session.peer,
        notifications,
    );
    Ok(())
}

/// Mark a buffer version as synced
async fn acknowledge_buffer_version(
    request: proto::AckBufferOperation,
    session: UserSession,
) -> Result<()> {
    let buffer_id = BufferId::from_proto(request.buffer_id);
    session
        .db()
        .await
        .observe_buffer_version(
            buffer_id,
            session.user_id(),
            request.epoch as i32,
            &request.version,
        )
        .await?;
    Ok(())
}

struct CompleteWithLanguageModelRateLimit;

impl RateLimit for CompleteWithLanguageModelRateLimit {
    fn capacity() -> usize {
        std::env::var("COMPLETE_WITH_LANGUAGE_MODEL_RATE_LIMIT_PER_HOUR")
            .ok()
            .and_then(|v| v.parse().ok())
            .unwrap_or(120) // Picked arbitrarily
    }

    fn refill_duration() -> chrono::Duration {
        chrono::Duration::hours(1)
    }

    fn db_name() -> &'static str {
        "complete-with-language-model"
    }
}

async fn complete_with_language_model(
    request: proto::CompleteWithLanguageModel,
    response: StreamingResponse<proto::CompleteWithLanguageModel>,
    session: Session,
    open_ai_api_key: Option<Arc<str>>,
    google_ai_api_key: Option<Arc<str>>,
    anthropic_api_key: Option<Arc<str>>,
) -> Result<()> {
    let Some(session) = session.for_user() else {
        return Err(anyhow!("user not found"))?;
    };
    authorize_access_to_language_models(&session).await?;
    session
        .rate_limiter
        .check::<CompleteWithLanguageModelRateLimit>(session.user_id())
        .await?;

    if request.model.starts_with("gpt") {
        let api_key =
            open_ai_api_key.ok_or_else(|| anyhow!("no OpenAI API key configured on the server"))?;
        complete_with_open_ai(request, response, session, api_key).await?;
    } else if request.model.starts_with("gemini") {
        let api_key = google_ai_api_key
            .ok_or_else(|| anyhow!("no Google AI API key configured on the server"))?;
        complete_with_google_ai(request, response, session, api_key).await?;
    } else if request.model.starts_with("claude") {
        let api_key = anthropic_api_key
            .ok_or_else(|| anyhow!("no Anthropic AI API key configured on the server"))?;
        complete_with_anthropic(request, response, session, api_key).await?;
    } else {
        Err(anyhow!("invalid model: {}", request.model))?;
    }

    Ok(())
}

async fn complete_with_open_ai(
    request: proto::CompleteWithLanguageModel,
    response: StreamingResponse<proto::CompleteWithLanguageModel>,
    session: UserSession,
    api_key: Arc<str>,
) -> Result<()> {
    let mut completion_stream = open_ai::stream_completion(
        &session.http_client,
        OPEN_AI_API_URL,
        &api_key,
        crate::ai::language_model_request_to_open_ai(request)?,
    )
    .await
    .context("open_ai::stream_completion request failed")?;

    while let Some(event) = completion_stream.next().await {
        let event = event?;
        response.send(proto::LanguageModelResponse {
            choices: event
                .choices
                .into_iter()
                .map(|choice| proto::LanguageModelChoiceDelta {
                    index: choice.index,
                    delta: Some(proto::LanguageModelResponseMessage {
                        role: choice.delta.role.map(|role| match role {
                            open_ai::Role::User => LanguageModelRole::LanguageModelUser,
                            open_ai::Role::Assistant => LanguageModelRole::LanguageModelAssistant,
                            open_ai::Role::System => LanguageModelRole::LanguageModelSystem,
                        } as i32),
                        content: choice.delta.content,
                    }),
                    finish_reason: choice.finish_reason,
                })
                .collect(),
        })?;
    }

    Ok(())
}

async fn complete_with_google_ai(
    request: proto::CompleteWithLanguageModel,
    response: StreamingResponse<proto::CompleteWithLanguageModel>,
    session: UserSession,
    api_key: Arc<str>,
) -> Result<()> {
    let mut stream = google_ai::stream_generate_content(
        &session.http_client,
        google_ai::API_URL,
        api_key.as_ref(),
        crate::ai::language_model_request_to_google_ai(request)?,
    )
    .await
    .context("google_ai::stream_generate_content request failed")?;

    while let Some(event) = stream.next().await {
        let event = event?;
        response.send(proto::LanguageModelResponse {
            choices: event
                .candidates
                .unwrap_or_default()
                .into_iter()
                .map(|candidate| proto::LanguageModelChoiceDelta {
                    index: candidate.index as u32,
                    delta: Some(proto::LanguageModelResponseMessage {
                        role: Some(match candidate.content.role {
                            google_ai::Role::User => LanguageModelRole::LanguageModelUser,
                            google_ai::Role::Model => LanguageModelRole::LanguageModelAssistant,
                        } as i32),
                        content: Some(
                            candidate
                                .content
                                .parts
                                .into_iter()
                                .filter_map(|part| match part {
                                    google_ai::Part::TextPart(part) => Some(part.text),
                                    google_ai::Part::InlineDataPart(_) => None,
                                })
                                .collect(),
                        ),
                    }),
                    finish_reason: candidate.finish_reason.map(|reason| reason.to_string()),
                })
                .collect(),
        })?;
    }

    Ok(())
}

async fn complete_with_anthropic(
    request: proto::CompleteWithLanguageModel,
    response: StreamingResponse<proto::CompleteWithLanguageModel>,
    session: UserSession,
    api_key: Arc<str>,
) -> Result<()> {
    let model = anthropic::Model::from_id(&request.model)?;

    let mut system_message = String::new();
    let messages = request
        .messages
        .into_iter()
        .filter_map(|message| match message.role() {
            LanguageModelRole::LanguageModelUser => Some(anthropic::RequestMessage {
                role: anthropic::Role::User,
                content: message.content,
            }),
            LanguageModelRole::LanguageModelAssistant => Some(anthropic::RequestMessage {
                role: anthropic::Role::Assistant,
                content: message.content,
            }),
            // Anthropic's API breaks system instructions out as a separate field rather
            // than having a system message role.
            LanguageModelRole::LanguageModelSystem => {
                if !system_message.is_empty() {
                    system_message.push_str("\n\n");
                }
                system_message.push_str(&message.content);

                None
            }
        })
        .collect();

    let mut stream = anthropic::stream_completion(
        &session.http_client,
        "https://api.anthropic.com",
        &api_key,
        anthropic::Request {
            model,
            messages,
            stream: true,
            system: system_message,
            max_tokens: 4092,
        },
    )
    .await?;

    let mut current_role = proto::LanguageModelRole::LanguageModelAssistant;

    while let Some(event) = stream.next().await {
        let event = event?;

        match event {
            anthropic::ResponseEvent::MessageStart { message } => {
                if let Some(role) = message.role {
                    if role == "assistant" {
                        current_role = proto::LanguageModelRole::LanguageModelAssistant;
                    } else if role == "user" {
                        current_role = proto::LanguageModelRole::LanguageModelUser;
                    }
                }
            }
            anthropic::ResponseEvent::ContentBlockStart { content_block, .. } => {
                match content_block {
                    anthropic::ContentBlock::Text { text } => {
                        if !text.is_empty() {
                            response.send(proto::LanguageModelResponse {
                                choices: vec![proto::LanguageModelChoiceDelta {
                                    index: 0,
                                    delta: Some(proto::LanguageModelResponseMessage {
                                        role: Some(current_role as i32),
                                        content: Some(text),
                                    }),
                                    finish_reason: None,
                                }],
                            })?;
                        }
                    }
                }
            }
            anthropic::ResponseEvent::ContentBlockDelta { delta, .. } => match delta {
                anthropic::TextDelta::TextDelta { text } => {
                    response.send(proto::LanguageModelResponse {
                        choices: vec![proto::LanguageModelChoiceDelta {
                            index: 0,
                            delta: Some(proto::LanguageModelResponseMessage {
                                role: Some(current_role as i32),
                                content: Some(text),
                            }),
                            finish_reason: None,
                        }],
                    })?;
                }
            },
            anthropic::ResponseEvent::MessageDelta { delta, .. } => {
                if let Some(stop_reason) = delta.stop_reason {
                    response.send(proto::LanguageModelResponse {
                        choices: vec![proto::LanguageModelChoiceDelta {
                            index: 0,
                            delta: None,
                            finish_reason: Some(stop_reason),
                        }],
                    })?;
                }
            }
            anthropic::ResponseEvent::ContentBlockStop { .. } => {}
            anthropic::ResponseEvent::MessageStop {} => {}
            anthropic::ResponseEvent::Ping {} => {}
        }
    }

    Ok(())
}

struct CountTokensWithLanguageModelRateLimit;

impl RateLimit for CountTokensWithLanguageModelRateLimit {
    fn capacity() -> usize {
        std::env::var("COUNT_TOKENS_WITH_LANGUAGE_MODEL_RATE_LIMIT_PER_HOUR")
            .ok()
            .and_then(|v| v.parse().ok())
            .unwrap_or(600) // Picked arbitrarily
    }

    fn refill_duration() -> chrono::Duration {
        chrono::Duration::hours(1)
    }

    fn db_name() -> &'static str {
        "count-tokens-with-language-model"
    }
}

async fn count_tokens_with_language_model(
    request: proto::CountTokensWithLanguageModel,
    response: Response<proto::CountTokensWithLanguageModel>,
    session: UserSession,
    google_ai_api_key: Option<Arc<str>>,
) -> Result<()> {
    authorize_access_to_language_models(&session).await?;

    if !request.model.starts_with("gemini") {
        return Err(anyhow!(
            "counting tokens for model: {:?} is not supported",
            request.model
        ))?;
    }

    session
        .rate_limiter
        .check::<CountTokensWithLanguageModelRateLimit>(session.user_id())
        .await?;

    let api_key = google_ai_api_key
        .ok_or_else(|| anyhow!("no Google AI API key configured on the server"))?;
    let tokens_response = google_ai::count_tokens(
        &session.http_client,
        google_ai::API_URL,
        &api_key,
        crate::ai::count_tokens_request_to_google_ai(request)?,
    )
    .await?;
    response.send(proto::CountTokensResponse {
        token_count: tokens_response.total_tokens as u32,
    })?;
    Ok(())
}

struct ComputeEmbeddingsRateLimit;

impl RateLimit for ComputeEmbeddingsRateLimit {
    fn capacity() -> usize {
        std::env::var("EMBED_TEXTS_RATE_LIMIT_PER_HOUR")
            .ok()
            .and_then(|v| v.parse().ok())
            .unwrap_or(120) // Picked arbitrarily
    }

    fn refill_duration() -> chrono::Duration {
        chrono::Duration::hours(1)
    }

    fn db_name() -> &'static str {
        "compute-embeddings"
    }
}

async fn compute_embeddings(
    request: proto::ComputeEmbeddings,
    response: Response<proto::ComputeEmbeddings>,
    session: UserSession,
    api_key: Option<Arc<str>>,
) -> Result<()> {
    let api_key = api_key.context("no OpenAI API key configured on the server")?;
    authorize_access_to_language_models(&session).await?;

    session
        .rate_limiter
        .check::<ComputeEmbeddingsRateLimit>(session.user_id())
        .await?;

<<<<<<< HEAD
    let embeddings = match request.provider.as_str() {
=======
    let embeddings = match request.model.as_str() {
>>>>>>> 3289188e
        "openai/text-embedding-3-small" => {
            open_ai::embed(
                &session.http_client,
                OPEN_AI_API_URL,
                &api_key,
                OpenAiEmbeddingModel::TextEmbedding3Small,
                request.texts.iter().map(|text| text.as_str()),
            )
            .await?
        }
        provider => return Err(anyhow!("unsupported embedding provider {:?}", provider))?,
    };

    let embeddings = request
        .texts
        .iter()
        .map(|text| {
            let mut hasher = sha2::Sha256::new();
            hasher.update(text.as_bytes());
            let result = hasher.finalize();
            result.to_vec()
        })
        .zip(
            embeddings
                .data
                .into_iter()
                .map(|embedding| embedding.embedding),
        )
        .collect::<HashMap<_, _>>();

    let db = session.db().await;
<<<<<<< HEAD
    db.save_embeddings(&request.provider, &embeddings)
=======
    db.save_embeddings(&request.model, &embeddings)
>>>>>>> 3289188e
        .await
        .context("failed to save embeddings")
        .trace_err();

    response.send(proto::ComputeEmbeddingsResponse {
        embeddings: embeddings
            .into_iter()
            .map(|(digest, dimensions)| proto::Embedding { digest, dimensions })
            .collect(),
    })?;
    Ok(())
}

struct GetCachedEmbeddingsRateLimit;

impl RateLimit for GetCachedEmbeddingsRateLimit {
    fn capacity() -> usize {
        std::env::var("EMBED_TEXTS_RATE_LIMIT_PER_HOUR")
            .ok()
            .and_then(|v| v.parse().ok())
            .unwrap_or(120) // Picked arbitrarily
    }

    fn refill_duration() -> chrono::Duration {
        chrono::Duration::hours(1)
    }

    fn db_name() -> &'static str {
        "get-cached-embeddings"
    }
}

async fn get_cached_embeddings(
    request: proto::GetCachedEmbeddings,
    response: Response<proto::GetCachedEmbeddings>,
    session: UserSession,
) -> Result<()> {
    authorize_access_to_language_models(&session).await?;

    session
        .rate_limiter
        .check::<GetCachedEmbeddingsRateLimit>(session.user_id())
        .await?;

    let db = session.db().await;
<<<<<<< HEAD
    let embeddings = db
        .get_embeddings(&request.provider, &request.digests)
        .await?;
=======
    let embeddings = db.get_embeddings(&request.model, &request.digests).await?;
>>>>>>> 3289188e

    response.send(proto::GetCachedEmbeddingsResponse {
        embeddings: embeddings
            .into_iter()
            .map(|(digest, dimensions)| proto::Embedding { digest, dimensions })
            .collect(),
    })?;
    Ok(())
}

async fn authorize_access_to_language_models(session: &UserSession) -> Result<(), Error> {
    let db = session.db().await;
    let flags = db.get_user_flags(session.user_id()).await?;
    if flags.iter().any(|flag| flag == "language-models") {
        Ok(())
    } else {
        Err(anyhow!("permission denied"))?
    }
}

/// Start receiving chat updates for a channel
async fn join_channel_chat(
    request: proto::JoinChannelChat,
    response: Response<proto::JoinChannelChat>,
    session: UserSession,
) -> Result<()> {
    let channel_id = ChannelId::from_proto(request.channel_id);

    let db = session.db().await;
    db.join_channel_chat(channel_id, session.connection_id, session.user_id())
        .await?;
    let messages = db
        .get_channel_messages(channel_id, session.user_id(), MESSAGE_COUNT_PER_PAGE, None)
        .await?;
    response.send(proto::JoinChannelChatResponse {
        done: messages.len() < MESSAGE_COUNT_PER_PAGE,
        messages,
    })?;
    Ok(())
}

/// Stop receiving chat updates for a channel
async fn leave_channel_chat(request: proto::LeaveChannelChat, session: UserSession) -> Result<()> {
    let channel_id = ChannelId::from_proto(request.channel_id);
    session
        .db()
        .await
        .leave_channel_chat(channel_id, session.connection_id, session.user_id())
        .await?;
    Ok(())
}

/// Retrieve the chat history for a channel
async fn get_channel_messages(
    request: proto::GetChannelMessages,
    response: Response<proto::GetChannelMessages>,
    session: UserSession,
) -> Result<()> {
    let channel_id = ChannelId::from_proto(request.channel_id);
    let messages = session
        .db()
        .await
        .get_channel_messages(
            channel_id,
            session.user_id(),
            MESSAGE_COUNT_PER_PAGE,
            Some(MessageId::from_proto(request.before_message_id)),
        )
        .await?;
    response.send(proto::GetChannelMessagesResponse {
        done: messages.len() < MESSAGE_COUNT_PER_PAGE,
        messages,
    })?;
    Ok(())
}

/// Retrieve specific chat messages
async fn get_channel_messages_by_id(
    request: proto::GetChannelMessagesById,
    response: Response<proto::GetChannelMessagesById>,
    session: UserSession,
) -> Result<()> {
    let message_ids = request
        .message_ids
        .iter()
        .map(|id| MessageId::from_proto(*id))
        .collect::<Vec<_>>();
    let messages = session
        .db()
        .await
        .get_channel_messages_by_id(session.user_id(), &message_ids)
        .await?;
    response.send(proto::GetChannelMessagesResponse {
        done: messages.len() < MESSAGE_COUNT_PER_PAGE,
        messages,
    })?;
    Ok(())
}

/// Retrieve the current users notifications
async fn get_notifications(
    request: proto::GetNotifications,
    response: Response<proto::GetNotifications>,
    session: UserSession,
) -> Result<()> {
    let notifications = session
        .db()
        .await
        .get_notifications(
            session.user_id(),
            NOTIFICATION_COUNT_PER_PAGE,
            request
                .before_id
                .map(|id| db::NotificationId::from_proto(id)),
        )
        .await?;
    response.send(proto::GetNotificationsResponse {
        done: notifications.len() < NOTIFICATION_COUNT_PER_PAGE,
        notifications,
    })?;
    Ok(())
}

/// Mark notifications as read
async fn mark_notification_as_read(
    request: proto::MarkNotificationRead,
    response: Response<proto::MarkNotificationRead>,
    session: UserSession,
) -> Result<()> {
    let database = &session.db().await;
    let notifications = database
        .mark_notification_as_read_by_id(
            session.user_id(),
            NotificationId::from_proto(request.notification_id),
        )
        .await?;
    send_notifications(
        &*session.connection_pool().await,
        &session.peer,
        notifications,
    );
    response.send(proto::Ack {})?;
    Ok(())
}

/// Get the current users information
async fn get_private_user_info(
    _request: proto::GetPrivateUserInfo,
    response: Response<proto::GetPrivateUserInfo>,
    session: UserSession,
) -> Result<()> {
    let db = session.db().await;

    let metrics_id = db.get_user_metrics_id(session.user_id()).await?;
    let user = db
        .get_user_by_id(session.user_id())
        .await?
        .ok_or_else(|| anyhow!("user not found"))?;
    let flags = db.get_user_flags(session.user_id()).await?;

    response.send(proto::GetPrivateUserInfoResponse {
        metrics_id,
        staff: user.admin,
        flags,
    })?;
    Ok(())
}

fn to_axum_message(message: TungsteniteMessage) -> AxumMessage {
    match message {
        TungsteniteMessage::Text(payload) => AxumMessage::Text(payload),
        TungsteniteMessage::Binary(payload) => AxumMessage::Binary(payload),
        TungsteniteMessage::Ping(payload) => AxumMessage::Ping(payload),
        TungsteniteMessage::Pong(payload) => AxumMessage::Pong(payload),
        TungsteniteMessage::Close(frame) => AxumMessage::Close(frame.map(|frame| AxumCloseFrame {
            code: frame.code.into(),
            reason: frame.reason,
        })),
    }
}

fn to_tungstenite_message(message: AxumMessage) -> TungsteniteMessage {
    match message {
        AxumMessage::Text(payload) => TungsteniteMessage::Text(payload),
        AxumMessage::Binary(payload) => TungsteniteMessage::Binary(payload),
        AxumMessage::Ping(payload) => TungsteniteMessage::Ping(payload),
        AxumMessage::Pong(payload) => TungsteniteMessage::Pong(payload),
        AxumMessage::Close(frame) => {
            TungsteniteMessage::Close(frame.map(|frame| TungsteniteCloseFrame {
                code: frame.code.into(),
                reason: frame.reason,
            }))
        }
    }
}

fn notify_membership_updated(
    connection_pool: &mut ConnectionPool,
    result: MembershipUpdated,
    user_id: UserId,
    peer: &Peer,
) {
    for membership in &result.new_channels.channel_memberships {
        connection_pool.subscribe_to_channel(user_id, membership.channel_id, membership.role)
    }
    for channel_id in &result.removed_channels {
        connection_pool.unsubscribe_from_channel(&user_id, channel_id)
    }

    let user_channels_update = proto::UpdateUserChannels {
        channel_memberships: result
            .new_channels
            .channel_memberships
            .iter()
            .map(|cm| proto::ChannelMembership {
                channel_id: cm.channel_id.to_proto(),
                role: cm.role.into(),
            })
            .collect(),
        ..Default::default()
    };

    let mut update = build_channels_update(result.new_channels, vec![], connection_pool);
    update.delete_channels = result
        .removed_channels
        .into_iter()
        .map(|id| id.to_proto())
        .collect();
    update.remove_channel_invitations = vec![result.channel_id.to_proto()];

    for connection_id in connection_pool.user_connection_ids(user_id) {
        peer.send(connection_id, user_channels_update.clone())
            .trace_err();
        peer.send(connection_id, update.clone()).trace_err();
    }
}

fn build_update_user_channels(channels: &ChannelsForUser) -> proto::UpdateUserChannels {
    proto::UpdateUserChannels {
        channel_memberships: channels
            .channel_memberships
            .iter()
            .map(|m| proto::ChannelMembership {
                channel_id: m.channel_id.to_proto(),
                role: m.role.into(),
            })
            .collect(),
        observed_channel_buffer_version: channels.observed_buffer_versions.clone(),
        observed_channel_message_id: channels.observed_channel_messages.clone(),
    }
}

fn build_channels_update(
    channels: ChannelsForUser,
    channel_invites: Vec<db::Channel>,
    pool: &ConnectionPool,
) -> proto::UpdateChannels {
    let mut update = proto::UpdateChannels::default();

    for channel in channels.channels {
        update.channels.push(channel.to_proto());
    }

    update.latest_channel_buffer_versions = channels.latest_buffer_versions;
    update.latest_channel_message_ids = channels.latest_channel_messages;

    for (channel_id, participants) in channels.channel_participants {
        update
            .channel_participants
            .push(proto::ChannelParticipants {
                channel_id: channel_id.to_proto(),
                participant_user_ids: participants.into_iter().map(|id| id.to_proto()).collect(),
            });
    }

    for channel in channel_invites {
        update.channel_invitations.push(channel.to_proto());
    }

    update.hosted_projects = channels.hosted_projects;
    update.dev_servers = channels
        .dev_servers
        .into_iter()
        .map(|dev_server| dev_server.to_proto(pool.dev_server_status(dev_server.id)))
        .collect();
    update.remote_projects = channels.remote_projects;

    update
}

fn build_initial_contacts_update(
    contacts: Vec<db::Contact>,
    pool: &ConnectionPool,
) -> proto::UpdateContacts {
    let mut update = proto::UpdateContacts::default();

    for contact in contacts {
        match contact {
            db::Contact::Accepted { user_id, busy } => {
                update.contacts.push(contact_for_user(user_id, busy, &pool));
            }
            db::Contact::Outgoing { user_id } => update.outgoing_requests.push(user_id.to_proto()),
            db::Contact::Incoming { user_id } => {
                update
                    .incoming_requests
                    .push(proto::IncomingContactRequest {
                        requester_id: user_id.to_proto(),
                    })
            }
        }
    }

    update
}

fn contact_for_user(user_id: UserId, busy: bool, pool: &ConnectionPool) -> proto::Contact {
    proto::Contact {
        user_id: user_id.to_proto(),
        online: pool.is_user_online(user_id),
        busy,
    }
}

fn room_updated(room: &proto::Room, peer: &Peer) {
    broadcast(
        None,
        room.participants
            .iter()
            .filter_map(|participant| Some(participant.peer_id?.into())),
        |peer_id| {
            peer.send(
                peer_id,
                proto::RoomUpdated {
                    room: Some(room.clone()),
                },
            )
        },
    );
}

fn channel_updated(
    channel: &db::channel::Model,
    room: &proto::Room,
    peer: &Peer,
    pool: &ConnectionPool,
) {
    let participants = room
        .participants
        .iter()
        .map(|p| p.user_id)
        .collect::<Vec<_>>();

    broadcast(
        None,
        pool.channel_connection_ids(channel.root_id())
            .filter_map(|(channel_id, role)| {
                role.can_see_channel(channel.visibility).then(|| channel_id)
            }),
        |peer_id| {
            peer.send(
                peer_id,
                proto::UpdateChannels {
                    channel_participants: vec![proto::ChannelParticipants {
                        channel_id: channel.id.to_proto(),
                        participant_user_ids: participants.clone(),
                    }],
                    ..Default::default()
                },
            )
        },
    );
}

async fn update_dev_server_status(
    dev_server: &dev_server::Model,
    status: proto::DevServerStatus,
    session: &Session,
) {
    let pool = session.connection_pool().await;
    let connections = pool.channel_connection_ids(dev_server.channel_id);
    for (connection_id, _) in connections {
        session
            .peer
            .send(
                connection_id,
                proto::UpdateChannels {
                    dev_servers: vec![dev_server.to_proto(status)],
                    ..Default::default()
                },
            )
            .trace_err();
    }
}

async fn update_user_contacts(user_id: UserId, session: &Session) -> Result<()> {
    let db = session.db().await;

    let contacts = db.get_contacts(user_id).await?;
    let busy = db.is_user_busy(user_id).await?;

    let pool = session.connection_pool().await;
    let updated_contact = contact_for_user(user_id, busy, &pool);
    for contact in contacts {
        if let db::Contact::Accepted {
            user_id: contact_user_id,
            ..
        } = contact
        {
            for contact_conn_id in pool.user_connection_ids(contact_user_id) {
                session
                    .peer
                    .send(
                        contact_conn_id,
                        proto::UpdateContacts {
                            contacts: vec![updated_contact.clone()],
                            remove_contacts: Default::default(),
                            incoming_requests: Default::default(),
                            remove_incoming_requests: Default::default(),
                            outgoing_requests: Default::default(),
                            remove_outgoing_requests: Default::default(),
                        },
                    )
                    .trace_err();
            }
        }
    }
    Ok(())
}

async fn lost_dev_server_connection(session: &Session) -> Result<()> {
    log::info!("lost dev server connection, unsharing projects");
    let project_ids = session
        .db()
        .await
        .get_stale_dev_server_projects(session.connection_id)
        .await?;

    for project_id in project_ids {
        // not unshare re-checks the connection ids match, so we get away with no transaction
        unshare_project_internal(project_id, &session).await?;
    }

    Ok(())
}

async fn leave_room_for_session(session: &UserSession, connection_id: ConnectionId) -> Result<()> {
    let mut contacts_to_update = HashSet::default();

    let room_id;
    let canceled_calls_to_user_ids;
    let live_kit_room;
    let delete_live_kit_room;
    let room;
    let channel;

    if let Some(mut left_room) = session.db().await.leave_room(connection_id).await? {
        contacts_to_update.insert(session.user_id());

        for project in left_room.left_projects.values() {
            project_left(project, session);
        }

        room_id = RoomId::from_proto(left_room.room.id);
        canceled_calls_to_user_ids = mem::take(&mut left_room.canceled_calls_to_user_ids);
        live_kit_room = mem::take(&mut left_room.room.live_kit_room);
        delete_live_kit_room = left_room.deleted;
        room = mem::take(&mut left_room.room);
        channel = mem::take(&mut left_room.channel);

        room_updated(&room, &session.peer);
    } else {
        return Ok(());
    }

    if let Some(channel) = channel {
        channel_updated(
            &channel,
            &room,
            &session.peer,
            &*session.connection_pool().await,
        );
    }

    {
        let pool = session.connection_pool().await;
        for canceled_user_id in canceled_calls_to_user_ids {
            for connection_id in pool.user_connection_ids(canceled_user_id) {
                session
                    .peer
                    .send(
                        connection_id,
                        proto::CallCanceled {
                            room_id: room_id.to_proto(),
                        },
                    )
                    .trace_err();
            }
            contacts_to_update.insert(canceled_user_id);
        }
    }

    for contact_user_id in contacts_to_update {
        update_user_contacts(contact_user_id, &session).await?;
    }

    if let Some(live_kit) = session.live_kit_client.as_ref() {
        live_kit
            .remove_participant(live_kit_room.clone(), session.user_id().to_string())
            .await
            .trace_err();

        if delete_live_kit_room {
            live_kit.delete_room(live_kit_room).await.trace_err();
        }
    }

    Ok(())
}

async fn leave_channel_buffers_for_session(session: &Session) -> Result<()> {
    let left_channel_buffers = session
        .db()
        .await
        .leave_channel_buffers(session.connection_id)
        .await?;

    for left_buffer in left_channel_buffers {
        channel_buffer_updated(
            session.connection_id,
            left_buffer.connections,
            &proto::UpdateChannelBufferCollaborators {
                channel_id: left_buffer.channel_id.to_proto(),
                collaborators: left_buffer.collaborators,
            },
            &session.peer,
        );
    }

    Ok(())
}

fn project_left(project: &db::LeftProject, session: &UserSession) {
    for connection_id in &project.connection_ids {
        if project.host_user_id == Some(session.user_id()) {
            session
                .peer
                .send(
                    *connection_id,
                    proto::UnshareProject {
                        project_id: project.id.to_proto(),
                    },
                )
                .trace_err();
        } else {
            session
                .peer
                .send(
                    *connection_id,
                    proto::RemoveProjectCollaborator {
                        project_id: project.id.to_proto(),
                        peer_id: Some(session.connection_id.into()),
                    },
                )
                .trace_err();
        }
    }
}

pub trait ResultExt {
    type Ok;

    fn trace_err(self) -> Option<Self::Ok>;
}

impl<T, E> ResultExt for Result<T, E>
where
    E: std::fmt::Debug,
{
    type Ok = T;

    #[track_caller]
    fn trace_err(self) -> Option<T> {
        match self {
            Ok(value) => Some(value),
            Err(error) => {
                tracing::error!("{:?}", error);
                None
            }
        }
    }
}<|MERGE_RESOLUTION|>--- conflicted
+++ resolved
@@ -4028,8 +4028,6 @@
         let api_key = anthropic_api_key
             .ok_or_else(|| anyhow!("no Anthropic AI API key configured on the server"))?;
         complete_with_anthropic(request, response, session, api_key).await?;
-    } else {
-        Err(anyhow!("invalid model: {}", request.model))?;
     }
 
     Ok(())
@@ -4327,11 +4325,7 @@
         .check::<ComputeEmbeddingsRateLimit>(session.user_id())
         .await?;
 
-<<<<<<< HEAD
-    let embeddings = match request.provider.as_str() {
-=======
     let embeddings = match request.model.as_str() {
->>>>>>> 3289188e
         "openai/text-embedding-3-small" => {
             open_ai::embed(
                 &session.http_client,
@@ -4363,11 +4357,7 @@
         .collect::<HashMap<_, _>>();
 
     let db = session.db().await;
-<<<<<<< HEAD
-    db.save_embeddings(&request.provider, &embeddings)
-=======
     db.save_embeddings(&request.model, &embeddings)
->>>>>>> 3289188e
         .await
         .context("failed to save embeddings")
         .trace_err();
@@ -4413,13 +4403,7 @@
         .await?;
 
     let db = session.db().await;
-<<<<<<< HEAD
-    let embeddings = db
-        .get_embeddings(&request.provider, &request.digests)
-        .await?;
-=======
     let embeddings = db.get_embeddings(&request.model, &request.digests).await?;
->>>>>>> 3289188e
 
     response.send(proto::GetCachedEmbeddingsResponse {
         embeddings: embeddings
