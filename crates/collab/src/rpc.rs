--- conflicted
+++ resolved
@@ -206,10 +206,7 @@
             .add_message_handler(Server::unfollow)
             .add_message_handler(Server::update_followers)
             .add_request_handler(Server::get_channel_messages)
-<<<<<<< HEAD
             .add_message_handler(Server::update_head_text)
-=======
->>>>>>> 761ae3ae
             .add_request_handler(Server::get_private_user_info);
 
         Arc::new(server)
@@ -1732,7 +1729,6 @@
         Ok(())
     }
 
-<<<<<<< HEAD
     async fn update_head_text(
         self: Arc<Server>,
         request: TypedEnvelope<proto::UpdateHeadText>,
@@ -1747,9 +1743,8 @@
         });
         Ok(())
     }
-=======
->>>>>>> 761ae3ae
-    async fn get_private_user_info(
+
+  async fn get_private_user_info(
         self: Arc<Self>,
         request: TypedEnvelope<proto::GetPrivateUserInfo>,
         response: Response<proto::GetPrivateUserInfo>,
