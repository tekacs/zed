--- conflicted
+++ resolved
@@ -577,11 +577,7 @@
     use crate::{
         display_map::Inlay,
         test::{editor_test_context::EditorTestContext, marked_display_snapshot},
-<<<<<<< HEAD
-        DisplayMap, InlayId, MultiBuffer,
-=======
         Buffer, DisplayMap, DisplayRow, ExcerptRange, InlayId, MultiBuffer,
->>>>>>> 410c46a5
     };
     use gpui::{font, Context as _};
     use indoc::indoc;
@@ -877,7 +873,6 @@
             init_test(cx);
         });
 
-<<<<<<< HEAD
         let mut cx = EditorTestContext::new_multibuffer(cx, [&"«abc\ndefg»\n«hijkl\nmn»"]).await;
         cx.update_editor(|editor, cx| {
             editor.move_right(&Default::default(), cx);
@@ -947,165 +942,6 @@
             defg
             hijkl
             mnˇ"
-=======
-        let mut cx = EditorTestContext::new(cx).await;
-        let editor = cx.editor.clone();
-        let window = cx.window;
-        _ = cx.update_window(window, |_, cx| {
-            let text_layout_details =
-                editor.update(cx, |editor, cx| editor.text_layout_details(cx));
-
-            let font = font("Helvetica");
-
-            let buffer = cx.new_model(|cx| Buffer::local("abc\ndefg\nhijkl\nmn", cx));
-            let multibuffer = cx.new_model(|cx| {
-                let mut multibuffer = MultiBuffer::new(0, Capability::ReadWrite);
-                multibuffer.push_excerpts(
-                    buffer.clone(),
-                    [
-                        ExcerptRange {
-                            context: Point::new(0, 0)..Point::new(1, 4),
-                            primary: None,
-                        },
-                        ExcerptRange {
-                            context: Point::new(2, 0)..Point::new(3, 2),
-                            primary: None,
-                        },
-                    ],
-                    cx,
-                );
-                multibuffer
-            });
-            let display_map =
-                cx.new_model(|cx| DisplayMap::new(multibuffer, font, px(14.0), None, 2, 2, cx));
-            let snapshot = display_map.update(cx, |map, cx| map.snapshot(cx));
-
-            assert_eq!(snapshot.text(), "\n\nabc\ndefg\n\n\nhijkl\nmn");
-
-            let col_2_x = snapshot
-                .x_for_display_point(DisplayPoint::new(DisplayRow(2), 2), &text_layout_details);
-
-            // Can't move up into the first excerpt's header
-            assert_eq!(
-                up(
-                    &snapshot,
-                    DisplayPoint::new(DisplayRow(2), 2),
-                    SelectionGoal::HorizontalPosition(col_2_x.0),
-                    false,
-                    &text_layout_details
-                ),
-                (
-                    DisplayPoint::new(DisplayRow(2), 0),
-                    SelectionGoal::HorizontalPosition(0.0)
-                ),
-            );
-            assert_eq!(
-                up(
-                    &snapshot,
-                    DisplayPoint::new(DisplayRow(2), 0),
-                    SelectionGoal::None,
-                    false,
-                    &text_layout_details
-                ),
-                (
-                    DisplayPoint::new(DisplayRow(2), 0),
-                    SelectionGoal::HorizontalPosition(0.0)
-                ),
-            );
-
-            let col_4_x = snapshot
-                .x_for_display_point(DisplayPoint::new(DisplayRow(3), 4), &text_layout_details);
-
-            // Move up and down within first excerpt
-            assert_eq!(
-                up(
-                    &snapshot,
-                    DisplayPoint::new(DisplayRow(3), 4),
-                    SelectionGoal::HorizontalPosition(col_4_x.0),
-                    false,
-                    &text_layout_details
-                ),
-                (
-                    DisplayPoint::new(DisplayRow(2), 3),
-                    SelectionGoal::HorizontalPosition(col_4_x.0)
-                ),
-            );
-            assert_eq!(
-                down(
-                    &snapshot,
-                    DisplayPoint::new(DisplayRow(2), 3),
-                    SelectionGoal::HorizontalPosition(col_4_x.0),
-                    false,
-                    &text_layout_details
-                ),
-                (
-                    DisplayPoint::new(DisplayRow(3), 4),
-                    SelectionGoal::HorizontalPosition(col_4_x.0)
-                ),
-            );
-
-            let col_5_x = snapshot
-                .x_for_display_point(DisplayPoint::new(DisplayRow(6), 5), &text_layout_details);
-
-            // Move up and down across second excerpt's header
-            assert_eq!(
-                up(
-                    &snapshot,
-                    DisplayPoint::new(DisplayRow(6), 5),
-                    SelectionGoal::HorizontalPosition(col_5_x.0),
-                    false,
-                    &text_layout_details
-                ),
-                (
-                    DisplayPoint::new(DisplayRow(3), 4),
-                    SelectionGoal::HorizontalPosition(col_5_x.0)
-                ),
-            );
-            assert_eq!(
-                down(
-                    &snapshot,
-                    DisplayPoint::new(DisplayRow(3), 4),
-                    SelectionGoal::HorizontalPosition(col_5_x.0),
-                    false,
-                    &text_layout_details
-                ),
-                (
-                    DisplayPoint::new(DisplayRow(6), 5),
-                    SelectionGoal::HorizontalPosition(col_5_x.0)
-                ),
-            );
-
-            let max_point_x = snapshot
-                .x_for_display_point(DisplayPoint::new(DisplayRow(7), 2), &text_layout_details);
-
-            // Can't move down off the end
-            assert_eq!(
-                down(
-                    &snapshot,
-                    DisplayPoint::new(DisplayRow(7), 0),
-                    SelectionGoal::HorizontalPosition(0.0),
-                    false,
-                    &text_layout_details
-                ),
-                (
-                    DisplayPoint::new(DisplayRow(7), 2),
-                    SelectionGoal::HorizontalPosition(max_point_x.0)
-                ),
-            );
-            assert_eq!(
-                down(
-                    &snapshot,
-                    DisplayPoint::new(DisplayRow(7), 2),
-                    SelectionGoal::HorizontalPosition(max_point_x.0),
-                    false,
-                    &text_layout_details
-                ),
-                (
-                    DisplayPoint::new(DisplayRow(7), 2),
-                    SelectionGoal::HorizontalPosition(max_point_x.0)
-                ),
-            );
->>>>>>> 410c46a5
         });
     }
 
