--- conflicted
+++ resolved
@@ -4334,7 +4334,6 @@
                         scroll_position.y * line_height,
                     );
 
-<<<<<<< HEAD
                     let start_buffer_row = start_anchor.to_point(&snapshot.buffer_snapshot).row;
                     let end_buffer_row = end_anchor.to_point(&snapshot.buffer_snapshot).row;
                     let indent_guides = self.layout_indent_guides(
@@ -4346,7 +4345,7 @@
                         &snapshot,
                         cx,
                     );
-=======
+
                     let flap_trailers = cx.with_element_namespace("flap_trailers", |cx| {
                         self.prepaint_flap_trailers(
                             flap_trailers,
@@ -4358,7 +4357,6 @@
                             cx,
                         )
                     });
->>>>>>> ba944969
 
                     let mut inline_blame = None;
                     if let Some(newest_selection_head) = newest_selection_head {
