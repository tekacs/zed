use std::path::Path;
use std::sync::Arc;

use anyhow::{anyhow, Context, Result};
use collections::HashMap;
use derive_more::{Deref, DerefMut};
use fs::Fs;
use futures::StreamExt;
use gpui::{AppContext, AssetSource, Global, HighlightStyle, SharedString};
use parking_lot::RwLock;
use refineable::Refineable;
use util::ResultExt;

use crate::{
    try_parse_color, AccentColors, Appearance, AppearanceContent, PlayerColors, StatusColors,
    SyntaxTheme, SystemColors, Theme, ThemeColors, ThemeContent, ThemeFamily, ThemeFamilyContent,
    ThemeStyles,
};

#[derive(Debug, Clone)]
pub struct ThemeMeta {
    pub name: SharedString,
    pub appearance: Appearance,
}

/// The global [`ThemeRegistry`].
///
/// This newtype exists for obtaining a unique [`TypeId`](std::any::TypeId) when
/// inserting the [`ThemeRegistry`] into the context as a global.
///
/// This should not be exposed outside of this module.
#[derive(Default, Deref, DerefMut)]
struct GlobalThemeRegistry(Arc<ThemeRegistry>);

impl Global for GlobalThemeRegistry {}

struct ThemeRegistryState {
    themes: HashMap<SharedString, Arc<Theme>>,
}

pub struct ThemeRegistry {
    state: RwLock<ThemeRegistryState>,
    assets: Box<dyn AssetSource>,
}

impl ThemeRegistry {
    /// Returns the global [`ThemeRegistry`].
    pub fn global(cx: &AppContext) -> Arc<Self> {
        cx.global::<GlobalThemeRegistry>().0.clone()
    }

    /// Returns the global [`ThemeRegistry`].
    ///
    /// Inserts a default [`ThemeRegistry`] if one does not yet exist.
    pub fn default_global(cx: &mut AppContext) -> Arc<Self> {
        cx.default_global::<GlobalThemeRegistry>().0.clone()
    }

    /// Sets the global [`ThemeRegistry`].
    pub(crate) fn set_global(assets: Box<dyn AssetSource>, cx: &mut AppContext) {
        cx.set_global(GlobalThemeRegistry(Arc::new(ThemeRegistry::new(assets))));
    }

    pub fn new(assets: Box<dyn AssetSource>) -> Self {
        let registry = Self {
            state: RwLock::new(ThemeRegistryState {
                themes: HashMap::default(),
            }),
            assets,
        };

        // We're loading our new versions of the One themes by default, as
        // we need them to be loaded for tests.
        //
        // These themes will get overwritten when `load_user_themes` is called
        // when Zed starts, so the One variants used will be the ones ported from Zed1.
        registry.insert_theme_families([crate::one_themes::one_family()]);

        registry
    }

    fn insert_theme_families(&self, families: impl IntoIterator<Item = ThemeFamily>) {
        for family in families.into_iter() {
            self.insert_themes(family.themes);
        }
    }

    fn insert_themes(&self, themes: impl IntoIterator<Item = Theme>) {
        let mut state = self.state.write();
        for theme in themes.into_iter() {
            state.themes.insert(theme.name.clone(), Arc::new(theme));
        }
    }

    #[allow(unused)]
    fn insert_user_theme_families(&self, families: impl IntoIterator<Item = ThemeFamilyContent>) {
        for family in families.into_iter() {
            self.insert_user_themes(family.themes);
        }
    }

    pub fn insert_user_themes(&self, themes: impl IntoIterator<Item = ThemeContent>) {
        self.insert_themes(themes.into_iter().map(|user_theme| {
            let mut theme_colors = match user_theme.appearance {
                AppearanceContent::Light => ThemeColors::light(),
                AppearanceContent::Dark => ThemeColors::dark(),
            };
            theme_colors.refine(&user_theme.style.theme_colors_refinement());

            let mut status_colors = match user_theme.appearance {
                AppearanceContent::Light => StatusColors::light(),
                AppearanceContent::Dark => StatusColors::dark(),
            };
            status_colors.refine(&user_theme.style.status_colors_refinement());

            let mut player_colors = match user_theme.appearance {
                AppearanceContent::Light => PlayerColors::light(),
                AppearanceContent::Dark => PlayerColors::dark(),
            };
            player_colors.merge(&user_theme.style.players);

<<<<<<< HEAD
            let mut accent_colors = match user_theme.appearance {
                AppearanceContent::Light => AccentColors::light(),
                AppearanceContent::Dark => AccentColors::dark(),
            };
            accent_colors.merge(&user_theme.style.accents);

            let mut syntax_colors = match user_theme.appearance {
                AppearanceContent::Light => SyntaxTheme::light(),
                AppearanceContent::Dark => SyntaxTheme::dark(),
            };
=======
            let syntax_highlights = user_theme
                .style
                .syntax
                .iter()
                .map(|(syntax_token, highlight)| {
                    (
                        syntax_token.clone(),
                        HighlightStyle {
                            color: highlight
                                .color
                                .as_ref()
                                .and_then(|color| try_parse_color(color).ok()),
                            font_style: highlight.font_style.map(Into::into),
                            font_weight: highlight.font_weight.map(Into::into),
                            ..Default::default()
                        },
                    )
                })
                .collect::<Vec<_>>();
            let syntax_theme =
                SyntaxTheme::merge(Arc::new(SyntaxTheme::default()), syntax_highlights);
>>>>>>> 410c46a5

            let window_background_appearance = user_theme
                .style
                .window_background_appearance
                .map(Into::into)
                .unwrap_or_default();

            Theme {
                id: uuid::Uuid::new_v4().to_string(),
                name: user_theme.name.into(),
                appearance: match user_theme.appearance {
                    AppearanceContent::Light => Appearance::Light,
                    AppearanceContent::Dark => Appearance::Dark,
                },
                styles: ThemeStyles {
                    system: SystemColors::default(),
                    window_background_appearance,
                    accents: accent_colors,
                    colors: theme_colors,
                    status: status_colors,
                    player: player_colors,
<<<<<<< HEAD
                    syntax: Arc::new(syntax_colors),
=======
                    syntax: syntax_theme,
                    accents: Vec::new(),
>>>>>>> 410c46a5
                },
            }
        }));
    }

    /// Removes the themes with the given names from the registry.
    pub fn remove_user_themes(&self, themes_to_remove: &[SharedString]) {
        self.state
            .write()
            .themes
            .retain(|name, _| !themes_to_remove.contains(name))
    }

    pub fn clear(&mut self) {
        self.state.write().themes.clear();
    }

    pub fn list_names(&self, _staff: bool) -> Vec<SharedString> {
        let mut names = self.state.read().themes.keys().cloned().collect::<Vec<_>>();
        names.sort();
        names
    }

    pub fn list(&self, _staff: bool) -> Vec<ThemeMeta> {
        self.state
            .read()
            .themes
            .values()
            .map(|theme| ThemeMeta {
                name: theme.name.clone(),
                appearance: theme.appearance(),
            })
            .collect()
    }

    pub fn get(&self, name: &str) -> Result<Arc<Theme>> {
        self.state
            .read()
            .themes
            .get(name)
            .ok_or_else(|| anyhow!("theme not found: {}", name))
            .cloned()
    }

    /// Loads the themes bundled with the Zed binary and adds them to the registry.
    pub fn load_bundled_themes(&self) {
        let theme_paths = self
            .assets
            .list("themes/")
            .expect("failed to list theme assets")
            .into_iter()
            .filter(|path| path.ends_with(".json"));

        for path in theme_paths {
            let Some(theme) = self.assets.load(&path).log_err() else {
                continue;
            };

            let Some(theme_family) = serde_json::from_slice(&theme)
                .with_context(|| format!("failed to parse theme at path \"{path}\""))
                .log_err()
            else {
                continue;
            };

            self.insert_user_theme_families([theme_family]);
        }
    }

    /// Loads the user themes from the specified directory and adds them to the registry.
    pub async fn load_user_themes(&self, themes_path: &Path, fs: Arc<dyn Fs>) -> Result<()> {
        let mut theme_paths = fs
            .read_dir(themes_path)
            .await
            .with_context(|| format!("reading themes from {themes_path:?}"))?;

        while let Some(theme_path) = theme_paths.next().await {
            let Some(theme_path) = theme_path.log_err() else {
                continue;
            };

            self.load_user_theme(&theme_path, fs.clone())
                .await
                .log_err();
        }

        Ok(())
    }

    pub async fn read_user_theme(theme_path: &Path, fs: Arc<dyn Fs>) -> Result<ThemeFamilyContent> {
        let reader = fs.open_sync(theme_path).await?;
        let theme = serde_json_lenient::from_reader(reader)?;

        Ok(theme)
    }

    /// Loads the user theme from the specified path and adds it to the registry.
    pub async fn load_user_theme(&self, theme_path: &Path, fs: Arc<dyn Fs>) -> Result<()> {
        let theme = Self::read_user_theme(theme_path, fs).await?;

        self.insert_user_theme_families([theme]);

        Ok(())
    }
}

impl Default for ThemeRegistry {
    fn default() -> Self {
        Self::new(Box::new(()))
    }
}<|MERGE_RESOLUTION|>--- conflicted
+++ resolved
@@ -119,18 +119,12 @@
             };
             player_colors.merge(&user_theme.style.players);
 
-<<<<<<< HEAD
             let mut accent_colors = match user_theme.appearance {
                 AppearanceContent::Light => AccentColors::light(),
                 AppearanceContent::Dark => AccentColors::dark(),
             };
             accent_colors.merge(&user_theme.style.accents);
 
-            let mut syntax_colors = match user_theme.appearance {
-                AppearanceContent::Light => SyntaxTheme::light(),
-                AppearanceContent::Dark => SyntaxTheme::dark(),
-            };
-=======
             let syntax_highlights = user_theme
                 .style
                 .syntax
@@ -152,7 +146,6 @@
                 .collect::<Vec<_>>();
             let syntax_theme =
                 SyntaxTheme::merge(Arc::new(SyntaxTheme::default()), syntax_highlights);
->>>>>>> 410c46a5
 
             let window_background_appearance = user_theme
                 .style
@@ -174,12 +167,7 @@
                     colors: theme_colors,
                     status: status_colors,
                     player: player_colors,
-<<<<<<< HEAD
-                    syntax: Arc::new(syntax_colors),
-=======
                     syntax: syntax_theme,
-                    accents: Vec::new(),
->>>>>>> 410c46a5
                 },
             }
         }));
