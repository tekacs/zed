--- conflicted
+++ resolved
@@ -7,20 +7,7 @@
     NewConversation, QuoteSelection, Role, SavedConversation, SavedConversationMetadata,
     SavedMessage, Split, ToggleFocus, ToggleIncludeConversation,
 };
-<<<<<<< HEAD
 use anyhow::Result;
-=======
-use ai::prompts::repository_context::PromptCodeSnippet;
-use ai::{
-    auth::ProviderCredential,
-    completion::{CompletionProvider, CompletionRequest},
-    providers::open_ai::{
-        OpenAiCompletionProvider, OpenAiCompletionProviderKind, OpenAiRequest, RequestMessage,
-        OPEN_AI_API_URL,
-    },
-};
-use anyhow::{anyhow, Result};
->>>>>>> af87fb98
 use chrono::{DateTime, Local};
 use collections::{hash_map, HashMap, HashSet, VecDeque};
 use editor::{
@@ -120,25 +107,6 @@
                 .await
                 .log_err()
                 .unwrap_or_default();
-<<<<<<< HEAD
-=======
-            let (provider_kind, api_url, model_name) = cx.update(|cx| {
-                let settings = AssistantSettings::get_global(cx);
-                anyhow::Ok((
-                    settings.provider_kind()?,
-                    settings.provider_api_url()?,
-                    settings.provider_model_name()?,
-                ))
-            })??;
-
-            let completion_provider = OpenAiCompletionProvider::new(
-                api_url,
-                provider_kind,
-                model_name,
-                cx.background_executor().clone(),
-            )
-            .await;
->>>>>>> af87fb98
 
             // TODO: deserialize state.
             let workspace_handle = workspace.clone();
@@ -618,7 +586,7 @@
         // If Markdown or No Language is Known, increase the randomness for more creative output
         // If Code, decrease temperature to get more deterministic outputs
         let temperature = if let Some(language) = language_name.clone() {
-            if *language != *"Markdown" {
+            if language.to_string() != "Markdown".to_string() {
                 0.5
             } else {
                 1.0
@@ -629,67 +597,9 @@
 
         let user_prompt = user_prompt.to_string();
 
-<<<<<<< HEAD
         let prompt = cx.background_executor().spawn(async move {
             let language_name = language_name.as_deref();
             generate_content_prompt(user_prompt, language_name, buffer, range, project_name)
-=======
-        let snippets = if retrieve_context {
-            let Some(project) = project.upgrade() else {
-                return;
-            };
-
-            let search_results = if let Some(semantic_index) = self.semantic_index.clone() {
-                let search_results = semantic_index.update(cx, |this, cx| {
-                    this.search_project(project, user_prompt.to_string(), 10, vec![], vec![], cx)
-                });
-
-                cx.background_executor()
-                    .spawn(async move { search_results.await.unwrap_or_default() })
-            } else {
-                Task::ready(Vec::new())
-            };
-
-            let snippets = cx.spawn(|_, mut cx| async move {
-                let mut snippets = Vec::new();
-                for result in search_results.await {
-                    snippets.push(PromptCodeSnippet::new(
-                        result.buffer,
-                        result.range,
-                        &mut cx,
-                    )?);
-                }
-                anyhow::Ok(snippets)
-            });
-            snippets
-        } else {
-            Task::ready(Ok(Vec::new()))
-        };
-
-        let Some(mut model_name) = AssistantSettings::get_global(cx)
-            .provider_model_name()
-            .log_err()
-        else {
-            return;
-        };
-
-        let prompt = cx.background_executor().spawn({
-            let model_name = model_name.clone();
-            async move {
-                let snippets = snippets.await?;
-
-                let language_name = language_name.as_deref();
-                generate_content_prompt(
-                    user_prompt,
-                    language_name,
-                    buffer,
-                    range,
-                    snippets,
-                    &model_name,
-                    project_name,
-                )
-            }
->>>>>>> af87fb98
         });
 
         let mut messages = Vec::new();
@@ -701,10 +611,6 @@
                     .messages(cx)
                     .map(|message| message.to_open_ai_message(buffer)),
             );
-<<<<<<< HEAD
-=======
-            model_name = conversation.model.full_name().to_string();
->>>>>>> af87fb98
         }
         let model = self.model.clone();
 
@@ -717,13 +623,8 @@
                 content: prompt,
             });
 
-<<<<<<< HEAD
             let request = LanguageModelRequest {
                 model,
-=======
-            let request = Box::new(OpenAiRequest {
-                model: model_name,
->>>>>>> af87fb98
                 messages,
                 stop: vec!["|END|>".to_string()],
                 temperature,
@@ -761,7 +662,7 @@
             } else {
                 editor.highlight_background::<PendingInlineAssist>(
                     background_ranges,
-                    |theme| theme.editor_active_line_background, // todo("use the appropriate color")
+                    |theme| theme.editor_active_line_background, // todo!("use the appropriate color")
                     cx,
                 );
             }
@@ -923,47 +824,8 @@
         }
     }
 
-<<<<<<< HEAD
     fn active_conversation_editor(&self) -> Option<&View<ConversationEditor>> {
         Some(&self.active_conversation_editor.as_ref()?.editor)
-=======
-    fn active_editor(&self) -> Option<&View<ConversationEditor>> {
-        self.editors.get(self.active_editor_index?)
-    }
-
-    fn render_api_key_editor(
-        &self,
-        editor: &View<Editor>,
-        cx: &mut ViewContext<Self>,
-    ) -> impl IntoElement {
-        let settings = ThemeSettings::get_global(cx);
-        let text_style = TextStyle {
-            color: if editor.read(cx).read_only(cx) {
-                cx.theme().colors().text_disabled
-            } else {
-                cx.theme().colors().text
-            },
-            font_family: settings.ui_font.family.clone(),
-            font_features: settings.ui_font.features,
-            font_size: rems(0.875).into(),
-            font_weight: FontWeight::NORMAL,
-            font_style: FontStyle::Normal,
-            line_height: relative(1.3),
-            background_color: None,
-            underline: None,
-            strikethrough: None,
-            white_space: WhiteSpace::Normal,
-        };
-        EditorElement::new(
-            &editor,
-            EditorStyle {
-                background: cx.theme().colors().editor_background,
-                local_player: cx.theme().players().local(),
-                text: text_style,
-                ..Default::default()
-            },
-        )
->>>>>>> af87fb98
     }
 
     fn render_hamburger_button(cx: &mut ViewContext<Self>) -> impl IntoElement {
@@ -1436,19 +1298,6 @@
             buffer
         });
 
-<<<<<<< HEAD
-=======
-        let settings = AssistantSettings::get_global(cx);
-        let model = settings
-            .provider_model()
-            .log_err()
-            .unwrap_or(OpenAiModel::FourTurbo);
-        let api_url = settings
-            .provider_api_url()
-            .log_err()
-            .unwrap_or_else(|| OPEN_AI_API_URL.to_string());
-
->>>>>>> af87fb98
         let mut this = Self {
             id: Some(Uuid::new_v4().to_string()),
             message_anchors: Default::default(),
@@ -1460,10 +1309,6 @@
             pending_completions: Default::default(),
             token_count: None,
             pending_token_count: Task::ready(None),
-<<<<<<< HEAD
-=======
-            api_url: Some(api_url),
->>>>>>> af87fb98
             model,
             _subscriptions: vec![cx.subscribe(&buffer, Self::handle_buffer_event)],
             pending_save: Task::ready(Ok(())),
@@ -1507,11 +1352,6 @@
                 .as_ref()
                 .map(|summary| summary.text.clone())
                 .unwrap_or_default(),
-<<<<<<< HEAD
-=======
-            model: self.model,
-            api_url: self.api_url.clone(),
->>>>>>> af87fb98
         }
     }
 
@@ -1526,24 +1366,6 @@
             Some(id) => Some(id),
             None => Some(Uuid::new_v4().to_string()),
         };
-<<<<<<< HEAD
-=======
-        let model = saved_conversation.model;
-        let api_url = saved_conversation.api_url;
-        let completion_provider: Arc<dyn CompletionProvider> = Arc::new(
-            OpenAiCompletionProvider::new(
-                api_url
-                    .clone()
-                    .unwrap_or_else(|| OPEN_AI_API_URL.to_string()),
-                OpenAiCompletionProviderKind::OpenAi,
-                model.full_name().into(),
-                cx.background_executor().clone(),
-            )
-            .await,
-        );
-        cx.update(|cx| completion_provider.retrieve_credentials(cx))?
-            .await;
->>>>>>> af87fb98
 
         let markdown = language_registry.language_for_name("Markdown");
         let mut message_anchors = Vec::new();
@@ -1615,29 +1437,7 @@
     }
 
     fn count_remaining_tokens(&mut self, cx: &mut ModelContext<Self>) {
-<<<<<<< HEAD
         let request = self.to_completion_request(cx);
-=======
-        let messages = self
-            .messages(cx)
-            .map(|message| tiktoken_rs::ChatCompletionRequestMessage {
-                role: match message.role {
-                    Role::User => "user".into(),
-                    Role::Assistant => "assistant".into(),
-                    Role::System => "system".into(),
-                },
-                content: Some(
-                    self.buffer
-                        .read(cx)
-                        .text_for_range(message.offset_range)
-                        .collect(),
-                ),
-                name: None,
-                function_call: None,
-            })
-            .collect::<Vec<_>>();
-        let model = self.model;
->>>>>>> af87fb98
         self.pending_token_count = cx.spawn(|this, mut cx| {
             async move {
                 cx.background_executor()
@@ -2750,7 +2550,6 @@
 }
 
 impl InlineAssistant {
-    #[allow(clippy::too_many_arguments)]
     fn new(
         id: usize,
         measurements: Rc<Cell<BlockMeasurements>>,
@@ -2903,7 +2702,7 @@
             font_size: rems(0.875).into(),
             font_weight: FontWeight::NORMAL,
             font_style: FontStyle::Normal,
-            line_height: relative(1.3),
+            line_height: relative(1.3).into(),
             background_color: None,
             underline: None,
             strikethrough: None,
@@ -3374,7 +3173,6 @@
     let client = workspace.read(cx).project().read(cx).client();
     let telemetry = client.telemetry();
 
-<<<<<<< HEAD
     let conversation_id = conversation.and_then(|conversation| conversation.id.clone());
     let model_id = conversation
         .map(|c| c.model.telemetry_id())
@@ -3384,11 +3182,4 @@
                 .telemetry_id()
         });
     telemetry.report_assistant_event(conversation_id, assistant_kind, model_id)
-=======
-    let Ok(model_name) = AssistantSettings::get_global(cx).provider_model_name() else {
-        return;
-    };
-
-    telemetry.report_assistant_event(conversation_id, assistant_kind, &model_name)
->>>>>>> af87fb98
 }