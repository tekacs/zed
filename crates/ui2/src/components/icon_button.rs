--- conflicted
+++ resolved
@@ -90,20 +90,11 @@
         let mut button = h_stack()
             .justify_center()
             .rounded_md()
-<<<<<<< HEAD
-            .py(ui_size(0.25))
-            .px(ui_size(6. / 14.))
+            .py(ui_size(cx, 0.25))
+            .px(ui_size(cx, 6. / 14.))
             .bg(bg_color)
             .hover(|style| style.bg(bg_hover_color))
-            // .active(|style| style.bg(bg_active_color))
-=======
-            .py(ui_size(cx, 0.25))
-            .px(ui_size(cx, 6. / 14.))
-            .when(self.variant == ButtonVariant::Filled, |this| {
-                this.bg(color.filled_element)
-            })
-            .hover(|style| style.bg(theme.highest.base.hovered.background))
->>>>>>> d5fc8313
+            .active(|style| style.bg(bg_active_color))
             .child(IconElement::new(self.icon).color(icon_color));
 
         if let Some(click_handler) = self.handlers.click.clone() {
